--- conflicted
+++ resolved
@@ -618,138 +618,6 @@
     }
 }
 
-<<<<<<< HEAD
-=======
-void CodeGen_LLVM::compile_to_bitcode(const string &filename) {
-    internal_assert(module) << "No module defined. Must call compile before calling compile_to_bitcode.\n";
-
-    string error_string;
-#if LLVM_VERSION < 35
-    raw_fd_ostream out(filename.c_str(), error_string);
-#elif LLVM_VERSION == 35
-    raw_fd_ostream out(filename.c_str(), error_string, llvm::sys::fs::F_None);
-#else // llvm 3.6
-    std::error_code err;
-    raw_fd_ostream out(filename.c_str(), err, llvm::sys::fs::F_None);
-    if (err) error_string = err.message();
-#endif
-    internal_assert(error_string.empty())
-        << "Error opening output " << filename << ": " << error_string << "\n";
-
-    WriteBitcodeToFile(module, out);
-}
-
-void CodeGen_LLVM::compile_to_native(const string &filename, bool assembly) {
-    internal_assert(module) << "No module defined. Must call compile before calling compile_to_native\n";
-
-    // Get the target specific parser.
-    string error_string;
-    debug(1) << "Compiling to native code...\n";
-    debug(2) << "Target triple: " << module->getTargetTriple() << "\n";
-
-    const llvm::Target *target = TargetRegistry::lookupTarget(module->getTargetTriple(), error_string);
-    if (!target) {
-        cout << error_string << endl;
-        TargetRegistry::printRegisteredTargetsForVersion();
-    }
-    internal_assert(target) << "Could not create target\n";
-
-    debug(2) << "Selected target: " << target->getName() << "\n";
-
-    TargetOptions options;
-    options.LessPreciseFPMADOption = true;
-    options.NoFramePointerElim = false;
-    options.AllowFPOpFusion = FPOpFusion::Fast;
-    options.UnsafeFPMath = true;
-    options.NoInfsFPMath = true;
-    options.NoNaNsFPMath = true;
-    options.HonorSignDependentRoundingFPMathOption = false;
-    options.UseSoftFloat = false;
-    options.FloatABIType =
-        use_soft_float_abi() ? FloatABI::Soft : FloatABI::Hard;
-    options.NoZerosInBSS = false;
-    options.GuaranteedTailCallOpt = false;
-    options.DisableTailCalls = false;
-    options.StackAlignmentOverride = 0;
-    options.TrapFuncName = "";
-    options.PositionIndependentExecutable = true;
-    options.UseInitArray = false;
-
-    TargetMachine *target_machine =
-        target->createTargetMachine(module->getTargetTriple(),
-                                    mcpu(), mattrs(),
-                                    options,
-                                    Reloc::PIC_,
-                                    CodeModel::Default,
-                                    CodeGenOpt::Aggressive);
-
-    internal_assert(target_machine) << "Could not allocate target machine!\n";
-
-    // Figure out where we are going to send the output.
-    #if LLVM_VERSION < 35
-    raw_fd_ostream raw_out(filename.c_str(), error_string);
-    #elif LLVM_VERSION == 35
-    raw_fd_ostream raw_out(filename.c_str(), error_string, llvm::sys::fs::F_None);
-    #else // llvm 3.6
-    std::error_code err;
-    raw_fd_ostream raw_out(filename.c_str(), err, llvm::sys::fs::F_None);
-    if (err) error_string = err.message();
-    #endif
-    internal_assert(error_string.empty())
-        << "Error opening output " << filename << ": " << error_string << "\n";
-
-    formatted_raw_ostream out(raw_out);
-
-    // Build up all of the passes that we want to do to the module.
-    #if LLVM_VERSION < 37
-    PassManager pass_manager;
-    #else
-    legacy::PassManager pass_manager;
-    #endif
-
-
-    #if LLVM_VERSION < 37
-    // Add an appropriate TargetLibraryInfo pass for the module's triple.
-    pass_manager.add(new TargetLibraryInfo(Triple(module->getTargetTriple())));
-    #else
-    pass_manager.add(new TargetLibraryInfoWrapperPass(Triple(module->getTargetTriple())));
-    #endif
-
-    #if LLVM_VERSION < 33
-    pass_manager.add(new TargetTransformInfo(target_machine->getScalarTargetTransformInfo(),
-                                             target_machine->getVectorTargetTransformInfo()));
-    #elif LLVM_VERSION < 37
-    target_machine->addAnalysisPasses(pass_manager);
-    #endif
-
-    #if LLVM_VERSION < 35
-    DataLayout *layout = new DataLayout(module);
-    debug(2) << "Data layout: " << layout->getStringRepresentation();
-    pass_manager.add(layout);
-    #endif
-
-    // Make sure things marked as always-inline get inlined
-    pass_manager.add(createAlwaysInlinerPass());
-
-    // Override default to generate verbose assembly.
-    #if LLVM_VERSION < 37
-    target_machine->setAsmVerbosityDefault(true);
-    #else
-    target_machine->Options.MCOptions.AsmVerbose = true;
-    #endif
-
-    // Ask the target to add backend passes as necessary.
-    TargetMachine::CodeGenFileType file_type =
-        assembly ? TargetMachine::CGFT_AssemblyFile :
-        TargetMachine::CGFT_ObjectFile;
-    target_machine->addPassesToEmitFile(pass_manager, out, file_type);
-
-    pass_manager.run(*module);
-
-    delete target_machine;
-}
-
->>>>>>> 802a3cb2
 void CodeGen_LLVM::sym_push(const string &name, llvm::Value *value) {
     value->setName(name);
     symbol_table.push(name, value);
