#include <iostream>
#include <limits>
#include <sstream>
#include <mutex>

#include "IRPrinter.h"
#include "CodeGen_LLVM.h"
#include "CPlusPlusMangle.h"
#include "IROperator.h"
#include "Debug.h"
#include "Deinterleave.h"
#include "Simplify.h"
#include "JITModule.h"
#include "CodeGen_Internal.h"
#include "Lerp.h"
#include "Util.h"
#include "LLVM_Runtime_Linker.h"
#include "MatlabWrapper.h"
#include "IntegerDivisionTable.h"

#include "CodeGen_X86.h"
#include "CodeGen_GPU_Host.h"
#include "CodeGen_ARM.h"
#include "CodeGen_MIPS.h"
#include "CodeGen_PowerPC.h"
#include "CodeGen_PNaCl.h"

#if !(__cplusplus > 199711L || _MSC_VER >= 1800)

// VS2013 isn't fully C++11 compatible, but it supports enough of what Halide
// needs for now to be an acceptable minimum for Windows.
#error "Halide requires C++11 or VS2013+; please upgrade your compiler."

#endif

namespace Halide {

std::unique_ptr<llvm::Module> codegen_llvm(const Module &module, llvm::LLVMContext &context) {
    std::unique_ptr<Internal::CodeGen_LLVM> cg(Internal::CodeGen_LLVM::new_for_target(module.target(), context));
    return cg->compile(module);
}

namespace Internal {

using namespace llvm;
using std::ostringstream;
using std::cout;
using std::endl;
using std::string;
using std::vector;
using std::pair;
using std::map;
using std::stack;

// Define a local empty inline function for each target
// to disable initialization.
#define LLVM_TARGET(target) \
    inline void Initialize##target##Target() {}
#include <llvm/Config/Targets.def>
#undef LLVM_TARGET

#define LLVM_ASM_PARSER(target)     \
    inline void Initialize##target##AsmParser() {}
#include <llvm/Config/AsmParsers.def>
#undef LLVM_ASM_PARSER

#define LLVM_ASM_PRINTER(target)    \
    inline void Initialize##target##AsmPrinter() {}
#include <llvm/Config/AsmPrinters.def>
#undef LLVM_ASM_PRINTER

#define InitializeTarget(target)              \
        LLVMInitialize##target##Target();     \
        LLVMInitialize##target##TargetInfo(); \
        LLVMInitialize##target##TargetMC();   \
        llvm_##target##_enabled = true;

#define InitializeAsmParser(target)           \
        LLVMInitialize##target##AsmParser();  \

#define InitializeAsmPrinter(target)          \
        LLVMInitialize##target##AsmPrinter(); \

// Override above empty init function with macro for supported targets.
#ifdef WITH_X86
#define InitializeX86Target()       InitializeTarget(X86)
#define InitializeX86AsmParser()    InitializeAsmParser(X86)
#define InitializeX86AsmPrinter()   InitializeAsmPrinter(X86)
#endif

#ifdef WITH_ARM
#define InitializeARMTarget()       InitializeTarget(ARM)
#define InitializeARMAsmParser()    InitializeAsmParser(ARM)
#define InitializeARMAsmPrinter()   InitializeAsmPrinter(ARM)
#endif

#ifdef WITH_PTX
#define InitializeNVPTXTarget()       InitializeTarget(NVPTX)
#define InitializeNVPTXAsmParser()    InitializeAsmParser(NVPTX)
#define InitializeNVPTXAsmPrinter()   InitializeAsmPrinter(NVPTX)
#endif

#ifdef WITH_AARCH64
#define InitializeAArch64Target()       InitializeTarget(AArch64)
#define InitializeAArch64AsmParser()    InitializeAsmParser(AArch64)
#define InitializeAArch64AsmPrinter()   InitializeAsmPrinter(AArch64)
#endif

#ifdef WITH_MIPS
#define InitializeMipsTarget()       InitializeTarget(Mips)
#define InitializeMipsAsmParser()    InitializeAsmParser(Mips)
#define InitializeMipsAsmPrinter()   InitializeAsmPrinter(Mips)
#endif

#ifdef WITH_POWERPC
#define InitializePowerPCTarget()       InitializeTarget(PowerPC)
#define InitializePowerPCAsmParser()    InitializeAsmParser(PowerPC)
#define InitializePowerPCAsmPrinter()   InitializeAsmPrinter(PowerPC)
#endif

namespace {

// Get the LLVM linkage corresponding to a Halide linkage type.
llvm::GlobalValue::LinkageTypes llvm_linkage(LoweredFunc::LinkageType t) {
    // TODO(dsharlet): For some reason, marking internal functions as
    // private linkage on OSX is causing some of the static tests to
    // fail. Figure out why so we can remove this.
    return llvm::GlobalValue::ExternalLinkage;

    switch (t) {
    case LoweredFunc::External: return llvm::GlobalValue::ExternalLinkage;
    default: return llvm::GlobalValue::PrivateLinkage;
    }
}

}

CodeGen_LLVM::CodeGen_LLVM(Target t) :
    function(nullptr), context(nullptr),
    builder(nullptr),
    value(nullptr),
    very_likely_branch(nullptr),
    target(t),
    void_t(nullptr), i1(nullptr), i8(nullptr), i16(nullptr), i32(nullptr), i64(nullptr),
    f16(nullptr), f32(nullptr), f64(nullptr),
    buffer_t_type(nullptr),
    metadata_t_type(nullptr),
    argument_t_type(nullptr),
    scalar_value_t_type(nullptr),

    // Vector types. These need an LLVMContext before they can be initialized.
    i8x8(nullptr),
    i8x16(nullptr),
    i8x32(nullptr),
    i16x4(nullptr),
    i16x8(nullptr),
    i16x16(nullptr),
    i32x2(nullptr),
    i32x4(nullptr),
    i32x8(nullptr),
    i64x2(nullptr),
    i64x4(nullptr),
    f32x2(nullptr),
    f32x4(nullptr),
    f32x8(nullptr),
    f64x2(nullptr),
    f64x4(nullptr),

    // Wildcards for pattern matching
    wild_i8x8(Variable::make(Int(8, 8), "*")),
    wild_i16x4(Variable::make(Int(16, 4), "*")),
    wild_i32x2(Variable::make(Int(32, 2), "*")),

    wild_u8x8(Variable::make(UInt(8, 8), "*")),
    wild_u16x4(Variable::make(UInt(16, 4), "*")),
    wild_u32x2(Variable::make(UInt(32, 2), "*")),

    wild_i8x16(Variable::make(Int(8, 16), "*")),
    wild_i16x8(Variable::make(Int(16, 8), "*")),
    wild_i32x4(Variable::make(Int(32, 4), "*")),
    wild_i64x2(Variable::make(Int(64, 2), "*")),

    wild_u8x16(Variable::make(UInt(8, 16), "*")),
    wild_u16x8(Variable::make(UInt(16, 8), "*")),
    wild_u32x4(Variable::make(UInt(32, 4), "*")),
    wild_u64x2(Variable::make(UInt(64, 2), "*")),

    wild_i8x32(Variable::make(Int(8, 32), "*")),
    wild_i16x16(Variable::make(Int(16, 16), "*")),
    wild_i32x8(Variable::make(Int(32, 8), "*")),
    wild_i64x4(Variable::make(Int(64, 4), "*")),

    wild_u8x32(Variable::make(UInt(8, 32), "*")),
    wild_u16x16(Variable::make(UInt(16, 16), "*")),
    wild_u32x8(Variable::make(UInt(32, 8), "*")),
    wild_u64x4(Variable::make(UInt(64, 4), "*")),

    wild_f32x2(Variable::make(Float(32, 2), "*")),

    wild_f32x4(Variable::make(Float(32, 4), "*")),
    wild_f64x2(Variable::make(Float(64, 2), "*")),

    wild_f32x8(Variable::make(Float(32, 8), "*")),
    wild_f64x4(Variable::make(Float(64, 4), "*")),

    wild_u1x_ (Variable::make(UInt(1, 0), "*")),
    wild_i8x_ (Variable::make(Int(8, 0), "*")),
    wild_u8x_ (Variable::make(UInt(8, 0), "*")),
    wild_i16x_(Variable::make(Int(16, 0), "*")),
    wild_u16x_(Variable::make(UInt(16, 0), "*")),
    wild_i32x_(Variable::make(Int(32, 0), "*")),
    wild_u32x_(Variable::make(UInt(32, 0), "*")),
    wild_i64x_(Variable::make(Int(64, 0), "*")),
    wild_u64x_(Variable::make(UInt(64, 0), "*")),
    wild_f32x_(Variable::make(Float(32, 0), "*")),
    wild_f64x_(Variable::make(Float(64, 0), "*")),

    // Bounds of types
    min_i8(Int(8).min()),
    max_i8(Int(8).max()),
    max_u8(UInt(8).max()),

    min_i16(Int(16).min()),
    max_i16(Int(16).max()),
    max_u16(UInt(16).max()),

    min_i32(Int(32).min()),
    max_i32(Int(32).max()),
    max_u32(UInt(32).max()),

    min_i64(Int(64).min()),
    max_i64(Int(64).max()),
    max_u64(UInt(64).max()),

    min_f32(Float(32).min()),
    max_f32(Float(32).max()),

    min_f64(Float(64).min()),
    max_f64(Float(64).max()),
    destructor_block(nullptr) {
    initialize_llvm();
}

namespace {

template <typename T>
CodeGen_LLVM *make_codegen(const Target &target,
                           llvm::LLVMContext &context) {
    CodeGen_LLVM *ret = new T(target);
    ret->set_context(context);
    return ret;
}

}

void CodeGen_LLVM::set_context(llvm::LLVMContext &context) {
    this->context = &context;
}

CodeGen_LLVM *CodeGen_LLVM::new_for_target(const Target &target,
                                           llvm::LLVMContext &context) {
    // The awkward mapping from targets to code generators
    if (target.features_any_of({Target::CUDA,
                                Target::OpenCL,
                                Target::OpenGL,
                                Target::OpenGLCompute,
                                Target::Renderscript,
                                Target::Metal})) {
#ifdef WITH_X86
        if (target.arch == Target::X86) {
            return make_codegen<CodeGen_GPU_Host<CodeGen_X86>>(target, context);
        }
#endif
#if defined(WITH_ARM) || defined(WITH_AARCH64)
        if (target.arch == Target::ARM) {
            return make_codegen<CodeGen_GPU_Host<CodeGen_ARM>>(target, context);
        }
#endif
#ifdef WITH_MIPS
        if (target.arch == Target::MIPS) {
            return make_codegen<CodeGen_GPU_Host<CodeGen_MIPS>>(target, context);
        }
#endif
#ifdef WITH_POWERPC
        if (target.arch == Target::POWERPC) {
            return make_codegen<CodeGen_GPU_Host<CodeGen_PowerPC>>(target, context);
        }
#endif
#ifdef WITH_NATIVE_CLIENT
        if (target.arch == Target::PNaCl) {
            return make_codegen<CodeGen_GPU_Host<CodeGen_PNaCl>>(target, context);
        }
#endif

        user_error << "Invalid target architecture for GPU backend: "
                   << target.to_string() << "\n";
        return nullptr;

    } else if (target.arch == Target::X86) {
        return make_codegen<CodeGen_X86>(target, context);
    } else if (target.arch == Target::ARM) {
        return make_codegen<CodeGen_ARM>(target, context);
    } else if (target.arch == Target::MIPS) {
        return make_codegen<CodeGen_MIPS>(target, context);
    } else if (target.arch == Target::POWERPC) {
        return make_codegen<CodeGen_PowerPC>(target, context);
    } else if (target.arch == Target::PNaCl) {
        return make_codegen<CodeGen_PNaCl>(target, context);
    }
    user_error << "Unknown target architecture: "
               << target.to_string() << "\n";
    return nullptr;
}

void CodeGen_LLVM::initialize_llvm() {
    static std::mutex initialize_llvm_mutex;
    std::lock_guard<std::mutex> lock(initialize_llvm_mutex);

    // Initialize the targets we want to generate code for which are enabled
    // in llvm configuration
    if (!llvm_initialized) {

        #if LLVM_VERSION >= 36
        // You can hack in command-line args to llvm with the
        // environment variable HL_LLVM_ARGS, e.g. HL_LLVM_ARGS="-print-after-all"
        size_t defined = 0;
        std::string args = get_env_variable("HL_LLVM_ARGS", defined);
        if (!args.empty()) {
            vector<std::string> arg_vec = split_string(args, " ");
            vector<const char *> c_arg_vec;
            c_arg_vec.push_back("llc");
            for (const std::string &s : arg_vec) {
                c_arg_vec.push_back(s.c_str());
            }
            cl::ParseCommandLineOptions((int)(c_arg_vec.size()), &c_arg_vec[0], "Halide compiler\n");
        }
        #endif

        InitializeNativeTarget();
        InitializeNativeTargetAsmPrinter();
        InitializeNativeTargetAsmParser();

        #define LLVM_TARGET(target)         \
            Initialize##target##Target();
        #include <llvm/Config/Targets.def>
        #undef LLVM_TARGET

        #define LLVM_ASM_PARSER(target)     \
            Initialize##target##AsmParser();
        #include <llvm/Config/AsmParsers.def>
        #undef LLVM_ASM_PARSER

        #define LLVM_ASM_PRINTER(target)    \
            Initialize##target##AsmPrinter();
        #include <llvm/Config/AsmPrinters.def>
        #undef LLVM_ASM_PRINTER

        llvm_initialized = true;
    }
}

void CodeGen_LLVM::init_context() {
    // Ensure our IRBuilder is using the current context.
    delete builder;
    builder = new IRBuilder<>(*context);

    // Branch weights for very likely branches
    llvm::MDBuilder md_builder(*context);
    very_likely_branch = md_builder.createBranchWeights(1 << 30, 0);

    // Define some types
    void_t = llvm::Type::getVoidTy(*context);
    i1 = llvm::Type::getInt1Ty(*context);
    i8 = llvm::Type::getInt8Ty(*context);
    i16 = llvm::Type::getInt16Ty(*context);
    i32 = llvm::Type::getInt32Ty(*context);
    i64 = llvm::Type::getInt64Ty(*context);
    f16 = llvm::Type::getHalfTy(*context);
    f32 = llvm::Type::getFloatTy(*context);
    f64 = llvm::Type::getDoubleTy(*context);

    i8x8 = VectorType::get(i8, 8);
    i8x16 = VectorType::get(i8, 16);
    i8x32 = VectorType::get(i8, 32);
    i16x4 = VectorType::get(i16, 4);
    i16x8 = VectorType::get(i16, 8);
    i16x16 = VectorType::get(i16, 16);
    i32x2 = VectorType::get(i32, 2);
    i32x4 = VectorType::get(i32, 4);
    i32x8 = VectorType::get(i32, 8);
    i64x2 = VectorType::get(i64, 2);
    i64x4 = VectorType::get(i64, 4);
    f32x2 = VectorType::get(f32, 2);
    f32x4 = VectorType::get(f32, 4);
    f32x8 = VectorType::get(f32, 8);
    f64x2 = VectorType::get(f64, 2);
    f64x4 = VectorType::get(f64, 4);
}


void CodeGen_LLVM::init_module() {
    init_context();

    // Start with a module containing the initial module for this target.
    module = get_initial_module_for_target(target, context);
}

CodeGen_LLVM::~CodeGen_LLVM() {
    delete builder;
}

bool CodeGen_LLVM::llvm_initialized = false;
bool CodeGen_LLVM::llvm_X86_enabled = false;
bool CodeGen_LLVM::llvm_ARM_enabled = false;
bool CodeGen_LLVM::llvm_AArch64_enabled = false;
bool CodeGen_LLVM::llvm_NVPTX_enabled = false;
bool CodeGen_LLVM::llvm_Mips_enabled = false;
bool CodeGen_LLVM::llvm_PowerPC_enabled = false;


namespace {

void mangled_names(const LoweredFunc &f, const Target &target, std::string &simple_name,
                   std::string &extern_name, std::string &argv_name, std::string &metadata_name) {
    std::vector<std::string> namespaces;
    simple_name = extract_namespaces(f.name, namespaces);
    argv_name = simple_name + "_argv";
    metadata_name = simple_name + "_metadata";
    const std::vector<Argument> &args = f.args;

    if (f.linkage == LoweredFunc::External &&
        target.has_feature(Target::CPlusPlusMangling) &&
        !target.has_feature(Target::JIT)) { // TODO: make this work with JIT or remove mangling flag in JIT target setup
        std::vector<ExternFuncArgument> mangle_args;
        for (const auto &arg : args) {
            if (arg.kind == Argument::InputScalar) {
                mangle_args.push_back(ExternFuncArgument(make_zero(arg.type)));
            } else if (arg.kind == Argument::InputBuffer ||
                       arg.kind == Argument::OutputBuffer) {
                mangle_args.push_back(ExternFuncArgument(Buffer()));
            }
        }
        extern_name = cplusplus_function_mangled_name(simple_name, namespaces, type_of<int>(), mangle_args, target);
        halide_handle_cplusplus_type inner_type(halide_cplusplus_type_name(halide_cplusplus_type_name::Simple, "void"), {}, {},
                                                { halide_handle_cplusplus_type::Pointer, halide_handle_cplusplus_type::Pointer } );
        Type void_star_star(Handle(1, &inner_type));
        argv_name = cplusplus_function_mangled_name(argv_name, namespaces, type_of<int>(), { ExternFuncArgument(make_zero(void_star_star)) }, target);
    } else {
        extern_name = simple_name;
    }
}

// Make a wrapper to call the function with an array of pointer
// args. This is easier for the JIT to call than a function with an
// unknown (at compile time) argument list.
llvm::Function *add_argv_wrapper(llvm::Module *m, llvm::Function *fn, const std::string &name) {
    llvm::Type *buffer_t_type = m->getTypeByName("struct.buffer_t");
    llvm::Type *i8 = llvm::Type::getInt8Ty(m->getContext());
    llvm::Type *i32 = llvm::Type::getInt32Ty(m->getContext());

    llvm::Type *args_t[] = {i8->getPointerTo()->getPointerTo()};
    llvm::FunctionType *func_t = llvm::FunctionType::get(i32, args_t, false);
    llvm::Function *wrapper = llvm::Function::Create(func_t, llvm::GlobalValue::ExternalLinkage, name, m);
    llvm::BasicBlock *block = llvm::BasicBlock::Create(m->getContext(), "entry", wrapper);
    llvm::IRBuilder<> builder(m->getContext());
    builder.SetInsertPoint(block);

    llvm::Value *arg_array = iterator_to_pointer(wrapper->arg_begin());

    std::vector<llvm::Value *> wrapper_args;
    for (llvm::Function::arg_iterator i = fn->arg_begin(); i != fn->arg_end(); i++) {
        // Get the address of the nth argument
        llvm::Value *ptr = builder.CreateConstGEP1_32(arg_array, wrapper_args.size());
        ptr = builder.CreateLoad(ptr);
        if (i->getType() == buffer_t_type->getPointerTo()) {
            // Cast the argument to a buffer_t *
            wrapper_args.push_back(builder.CreatePointerCast(ptr, buffer_t_type->getPointerTo()));
        } else {
            // Cast to the appropriate type and load
            ptr = builder.CreatePointerCast(ptr, i->getType()->getPointerTo());
            wrapper_args.push_back(builder.CreateLoad(ptr));
        }
    }
    debug(4) << "Creating call from wrapper to actual function\n";
    llvm::Value *result = builder.CreateCall(fn, wrapper_args);
    builder.CreateRet(result);
    llvm::verifyFunction(*wrapper);
    return wrapper;
}

}  // namespace

std::unique_ptr<llvm::Module> CodeGen_LLVM::compile(const Module &input) {
    init_module();

    debug(1) << "Target triple of initial module: " << module->getTargetTriple() << "\n";

    module->setModuleIdentifier(input.name());

    // Add some target specific info to the module as metadata.
    module->addModuleFlag(llvm::Module::Warning, "halide_use_soft_float_abi", use_soft_float_abi() ? 1 : 0);
    #if LLVM_VERSION < 36
    module->addModuleFlag(llvm::Module::Warning, "halide_mcpu", ConstantDataArray::getString(*context, mcpu()));
    module->addModuleFlag(llvm::Module::Warning, "halide_mattrs", ConstantDataArray::getString(*context, mattrs()));
    #else
    module->addModuleFlag(llvm::Module::Warning, "halide_mcpu", MDString::get(*context, mcpu()));
    module->addModuleFlag(llvm::Module::Warning, "halide_mattrs", MDString::get(*context, mattrs()));
    #endif

    internal_assert(module && context && builder)
        << "The CodeGen_LLVM subclass should have made an initial module before calling CodeGen_LLVM::compile\n";

    // Ensure some types we need are defined
    buffer_t_type = module->getTypeByName("struct.buffer_t");
    internal_assert(buffer_t_type) << "Did not find buffer_t in initial module";

    metadata_t_type = module->getTypeByName("struct.halide_filter_metadata_t");
    internal_assert(metadata_t_type) << "Did not find halide_filter_metadata_t in initial module";

    argument_t_type = module->getTypeByName("struct.halide_filter_argument_t");
    internal_assert(argument_t_type) << "Did not find halide_filter_argument_t in initial module";

    scalar_value_t_type = module->getTypeByName("struct.halide_scalar_value_t");
    internal_assert(scalar_value_t_type) << "Did not find halide_scalar_value_t in initial module";

    // Generate the code for this module.
    debug(1) << "Generating llvm bitcode...\n";
    for (size_t i = 0; i < input.buffers.size(); i++) {
        compile_buffer(input.buffers[i]);
    }
    for (size_t i = 0; i < input.functions.size(); i++) {
        const LoweredFunc &f = input.functions[i];

        std::string simple_name;
        std::string extern_name;
        std::string argv_name;
        std::string metadata_name;

        mangled_names(f, get_target(), simple_name, extern_name, argv_name, metadata_name);

        compile_func(f, simple_name, extern_name);

        // If the Func is externally visible, also create the argv wrapper
        // (useful for calling from JIT and other machine interfaces).
        if (f.linkage == LoweredFunc::External) {
            llvm::Function *wrapper = add_argv_wrapper(module.get(), function, argv_name);
            llvm::Constant *metadata = embed_metadata(metadata_name, simple_name, f.args);
            if (target.has_feature(Target::RegisterMetadata)) {
                register_metadata(simple_name, metadata, wrapper);
            }

            if (target.has_feature(Target::Matlab)) {
                define_matlab_wrapper(module.get(), wrapper, metadata);
            }
        }
    }

    debug(2) << module.get() << "\n";

    // Verify the module is ok
    verifyModule(*module);
    debug(2) << "Done generating llvm bitcode\n";

    // Optimize
    CodeGen_LLVM::optimize_module();

    // Disown the module and return it.
    return std::move(module);
}


void CodeGen_LLVM::begin_func(LoweredFunc::LinkageType linkage, const std::string& name,
                              const std::string& extern_name, const std::vector<Argument>& args) {
    // Deduce the types of the arguments to our function
    vector<llvm::Type *> arg_types(args.size());
    for (size_t i = 0; i < args.size(); i++) {
        if (args[i].is_buffer()) {
            arg_types[i] = buffer_t_type->getPointerTo();
        } else {
            arg_types[i] = llvm_type_of(args[i].type);
        }
    }

    // Make our function
    FunctionType *func_t = FunctionType::get(i32, arg_types, false);
    function = llvm::Function::Create(func_t, llvm_linkage(linkage), extern_name, module.get());

    // Mark the buffer args as no alias
    for (size_t i = 0; i < args.size(); i++) {
        if (args[i].is_buffer()) {
            function->setDoesNotAlias(i+1);
        }
    }

    debug(1) << "Generating llvm bitcode prolog for function " << name << "...\n";

    // Null out the destructor block.
    destructor_block = nullptr;

    // Make the initial basic block
    BasicBlock *block = BasicBlock::Create(*context, "entry", function);
    builder->SetInsertPoint(block);

    // Put the arguments in the symbol table
    {
        size_t i = 0;
        for (auto &arg : function->args()) {
            sym_push(args[i].name, &arg);
            if (args[i].is_buffer()) {
                push_buffer(args[i].name, &arg);
            }

            i++;
        }
    }
}

void CodeGen_LLVM::end_func(const std::vector<Argument>& args) {
    return_with_error_code(ConstantInt::get(i32, 0));

    // Remove the arguments from the symbol table
    for (size_t i = 0; i < args.size(); i++) {
        sym_pop(args[i].name);
        if (args[i].is_buffer()) {
            pop_buffer(args[i].name);
        }
    }

    internal_assert(!verifyFunction(*function));
}

  void CodeGen_LLVM::compile_func(const LoweredFunc &f, const std::string &simple_name,
                                  const std::string &extern_name) {
    // Generate the function declaration and argument unpacking code.
    begin_func(f.linkage, simple_name, extern_name, f.args);

    // Generate the function body.
    debug(1) << "Generating llvm bitcode for function " << f.name << "...\n";
    f.body.accept(this);

    // Clean up and return.
    end_func(f.args);
}

// Given a range of iterators of constant ints, get a corresponding vector of llvm::Constant.
template<typename It>
std::vector<llvm::Constant*> get_constants(llvm::Type *t, It begin, It end) {
    std::vector<llvm::Constant*> ret;
    for (It i = begin; i != end; i++) {
        ret.push_back(ConstantInt::get(t, *i));
    }
    return ret;
}

BasicBlock *CodeGen_LLVM::get_destructor_block() {
    if (!destructor_block) {
        // Create it if it doesn't exist.
        IRBuilderBase::InsertPoint here = builder->saveIP();
        destructor_block = BasicBlock::Create(*context, "destructor_block", function);
        builder->SetInsertPoint(destructor_block);
        // The first instruction in the destructor block is a phi node
        // that collects the error code.
        PHINode *error_code = builder->CreatePHI(i32, 0);

        // Calls to destructors will get inserted here.

        // The last instruction is the return op that returns it.
        builder->CreateRet(error_code);

        // Jump back to where we were.
        builder->restoreIP(here);

    }
    internal_assert(destructor_block->getParent() == function);
    return destructor_block;
}

Value *CodeGen_LLVM::register_destructor(llvm::Function *destructor_fn, Value *obj, DestructorType when) {

    // Create a null-initialized stack slot to track this object
    llvm::Type *void_ptr = i8->getPointerTo();
    llvm::Value *stack_slot = create_alloca_at_entry(void_ptr, 1, true);

    // Cast the object to llvm's representation of void *
    obj = builder->CreatePointerCast(obj, void_ptr);

    // Put it in the stack slot
    builder->CreateStore(obj, stack_slot);

    // Passing the constant null as the object means the destructor
    // will never get called.
    {
        llvm::Constant *c = dyn_cast<llvm::Constant>(obj);
        if (c && c->isNullValue()) {
            internal_error << "Destructors must take a non-null object\n";
        }
    }

    // Switch to the destructor block, and add code that cleans up
    // this object if the contents of the stack slot is not nullptr.
    IRBuilderBase::InsertPoint here = builder->saveIP();
    BasicBlock *dtors = get_destructor_block();

    builder->SetInsertPoint(dtors->getFirstNonPHI());

    PHINode *error_code = dyn_cast<PHINode>(dtors->begin());
    internal_assert(error_code) << "The destructor block is supposed to start with a phi node\n";

    llvm::Value *should_call =
        (when == Always) ?
        ConstantInt::get(i1, 1) :
        builder->CreateIsNotNull(error_code);

    llvm::Function *call_destructor = module->getFunction("call_destructor");
    internal_assert(call_destructor);
    internal_assert(destructor_fn);
    Value *args[] = {get_user_context(), destructor_fn, stack_slot, should_call};
    builder->CreateCall(call_destructor, args);

    // Switch back to the original location
    builder->restoreIP(here);

    // Return the stack slot so that it's possible to cleanup the object early.
    return stack_slot;
}

void CodeGen_LLVM::trigger_destructor(llvm::Function *destructor_fn, Value *stack_slot) {
    llvm::Function *call_destructor = module->getFunction("call_destructor");
    internal_assert(call_destructor);
    internal_assert(destructor_fn);
    Value *should_call = ConstantInt::get(i1, 1);
    Value *args[] = {get_user_context(), destructor_fn, stack_slot, should_call};
    builder->CreateCall(call_destructor, args);
}

void CodeGen_LLVM::compile_buffer(const Buffer &buf) {
    // Embed the buffer declaration as a global.
    internal_assert(buf.defined());

    buffer_t b = *(buf.raw_buffer());
    user_assert(b.host)
        << "Can't embed buffer " << buf.name() << " because it has a null host pointer.\n";
    user_assert(!b.dev_dirty)
        << "Can't embed Image \"" << buf.name() << "\""
        << " because it has a dirty device pointer\n";

    // Figure out the offset of the last pixel.
    size_t num_elems = 1;
    for (int d = 0; b.extent[d]; d++) {
        num_elems += b.stride[d] * (b.extent[d] - 1);
    }
    vector<char> array(b.host, b.host + num_elems * b.elem_size);

    // Embed the buffer_t and make it point to the data array.
    GlobalVariable *global = new GlobalVariable(*module, buffer_t_type,
                                                false, GlobalValue::PrivateLinkage,
                                                0, buf.name() + ".buffer");
    llvm::ArrayType *i32_array = ArrayType::get(i32, 4);

    llvm::Type *padding_bytes_type =
        buffer_t_type->getElementType(buffer_t_type->getNumElements()-1);

    Constant *fields[] = {
        ConstantInt::get(i64, 0), // dev
        create_constant_binary_blob(array, buf.name() + ".data"), // host
        ConstantArray::get(i32_array, get_constants(i32, b.extent, b.extent + 4)),
        ConstantArray::get(i32_array, get_constants(i32, b.stride, b.stride + 4)),
        ConstantArray::get(i32_array, get_constants(i32, b.min, b.min + 4)),
        ConstantInt::get(i32, b.elem_size),
        ConstantInt::get(i8, 1), // host_dirty
        ConstantInt::get(i8, 0), // dev_dirty
        Constant::getNullValue(padding_bytes_type)
    };
    Constant *buffer_struct = ConstantStruct::get(buffer_t_type, fields);
    global->setInitializer(buffer_struct);


    // Finally, dump it in the symbol table
    Constant *zero[] = {ConstantInt::get(i32, 0)};
#if LLVM_VERSION >= 37
    Constant *global_ptr = ConstantExpr::getInBoundsGetElementPtr(buffer_t_type, global, zero);
#else
    Constant *global_ptr = ConstantExpr::getInBoundsGetElementPtr(global, zero);
#endif
    sym_push(buf.name(), global_ptr);
    sym_push(buf.name() + ".buffer", global_ptr);
}

Constant* CodeGen_LLVM::embed_constant_expr(Expr e) {
    if (!e.defined() || e.type().is_handle()) {
        // Handle is always emitted into metadata "undefined", regardless of
        // what sort of Expr is provided.
        return Constant::getNullValue(scalar_value_t_type->getPointerTo());
    }

    llvm::Value *val = codegen(e);
    llvm::Constant *constant = dyn_cast<llvm::Constant>(val);
    internal_assert(constant);

    GlobalVariable *storage = new GlobalVariable(
            *module,
            constant->getType(),
            /*isConstant*/ true,
            GlobalValue::PrivateLinkage,
            constant);

    Constant *zero[] = {ConstantInt::get(i32, 0)};
    return ConstantExpr::getBitCast(
#if LLVM_VERSION >= 37
        ConstantExpr::getInBoundsGetElementPtr(constant->getType(), storage, zero),
#else
        ConstantExpr::getInBoundsGetElementPtr(storage, zero),
#endif
        scalar_value_t_type->getPointerTo());
}

llvm::Constant *CodeGen_LLVM::embed_metadata(const std::string &metadata_name,
        const std::string &function_name, const std::vector<Argument> &args) {
    Constant *zero = ConstantInt::get(i32, 0);

    const int num_args = (int) args.size();

    vector<Constant *> arguments_array_entries;
    for (int arg = 0; arg < num_args; ++arg) {
        Constant *argument_fields[] = {
            create_string_constant(args[arg].name),
            ConstantInt::get(i32, args[arg].kind),
            ConstantInt::get(i32, args[arg].dimensions),
            ConstantInt::get(i32, args[arg].type.code()),
            ConstantInt::get(i32, args[arg].type.bits()),
            embed_constant_expr(args[arg].def),
            embed_constant_expr(args[arg].min),
            embed_constant_expr(args[arg].max)
        };
        arguments_array_entries.push_back(ConstantStruct::get(argument_t_type, argument_fields));
    }
    llvm::ArrayType *arguments_array = ArrayType::get(argument_t_type, num_args);
    GlobalVariable *arguments_array_storage = new GlobalVariable(
        *module,
        arguments_array,
        /*isConstant*/ true,
        GlobalValue::PrivateLinkage,
        ConstantArray::get(arguments_array, arguments_array_entries));

    Value *zeros[] = {zero, zero};
    Constant *metadata_fields[] = {
        /* version */ zero,
        /* num_arguments */ ConstantInt::get(i32, num_args),
#if LLVM_VERSION >= 37
        /* arguments */ ConstantExpr::getInBoundsGetElementPtr(arguments_array, arguments_array_storage, zeros),
#else
        /* arguments */ ConstantExpr::getInBoundsGetElementPtr(arguments_array_storage, zeros),
#endif
        /* target */ create_string_constant(target.to_string()),
        /* name */ create_string_constant(function_name)
    };

    GlobalVariable *metadata = new GlobalVariable(
        *module,
        metadata_t_type,
        /*isConstant*/ true,
        GlobalValue::ExternalLinkage,
        ConstantStruct::get(metadata_t_type, metadata_fields),
        metadata_name);

    return metadata;
}

void CodeGen_LLVM::register_metadata(const std::string &name, llvm::Constant *metadata, llvm::Function *argv_wrapper) {
    llvm::Function *register_metadata = module->getFunction("halide_runtime_internal_register_metadata");
    internal_assert(register_metadata) << "Could not find register_metadata in initial module\n";

    llvm::StructType *register_t_type = module->getTypeByName("struct._halide_runtime_internal_registered_filter_t");
    internal_assert(register_t_type) << "Could not find register_t_type in initial module\n";

    Constant *list_node_fields[] = {
        Constant::getNullValue(i8->getPointerTo()),
        metadata,
        argv_wrapper
    };

    GlobalVariable *list_node = new GlobalVariable(
        *module,
        register_t_type,
        /*isConstant*/ false,
        GlobalValue::PrivateLinkage,
        ConstantStruct::get(register_t_type, list_node_fields));

    llvm::FunctionType *func_t = llvm::FunctionType::get(void_t, false);
    llvm::Function *ctor = llvm::Function::Create(func_t, llvm::GlobalValue::PrivateLinkage, name + ".register_metadata", module.get());
    llvm::BasicBlock *block = llvm::BasicBlock::Create(module->getContext(), "entry", ctor);
    builder->SetInsertPoint(block);
    llvm::Value *call_args[] = {list_node};
    llvm::CallInst *call = builder->CreateCall(register_metadata, call_args);
    call->setDoesNotThrow();
    builder->CreateRet(call);
    llvm::verifyFunction(*ctor);

    llvm::appendToGlobalCtors(*module, ctor, 0);
}

llvm::Type *CodeGen_LLVM::llvm_type_of(Type t) {
    return Internal::llvm_type_of(context, t);
}

void CodeGen_LLVM::optimize_module() {
    debug(3) << "Optimizing module\n";

    if (debug::debug_level >= 3) {
        module->dump();
    }

    #if LLVM_VERSION < 37
    FunctionPassManager function_pass_manager(module.get());
    PassManager module_pass_manager;
    #else
    legacy::FunctionPassManager function_pass_manager(module.get());
    legacy::PassManager module_pass_manager;
    #endif

    #if (LLVM_VERSION >= 36) && (LLVM_VERSION < 37)
    internal_assert(module->getDataLayout()) << "Optimizing module with no data layout, probably will crash in LLVM.\n";
    module_pass_manager.add(new DataLayoutPass());
    #endif

    // Make sure things marked as always-inline get inlined
    module_pass_manager.add(createAlwaysInlinerPass());

    PassManagerBuilder b;
    b.OptLevel = 3;
    b.populateFunctionPassManager(function_pass_manager);
    b.populateModulePassManager(module_pass_manager);

    // Run optimization passes
    module_pass_manager.run(*module);
    function_pass_manager.doInitialization();
    for (llvm::Module::iterator i = module->begin(); i != module->end(); i++) {
        function_pass_manager.run(*i);
    }
    function_pass_manager.doFinalization();

    debug(3) << "After LLVM optimizations:\n";
    if (debug::debug_level >= 2) {
        module->dump();
    }
}

void CodeGen_LLVM::sym_push(const string &name, llvm::Value *value) {
    if (!value->getType()->isVoidTy()) {
        value->setName(name);
    }
    symbol_table.push(name, value);
}

void CodeGen_LLVM::sym_pop(const string &name) {
    symbol_table.pop(name);
}

llvm::Value *CodeGen_LLVM::sym_get(const string &name, bool must_succeed) const {
    // look in the symbol table
    if (!symbol_table.contains(name)) {
        if (must_succeed) {
            std::ostringstream err;
            err << "Symbol not found: " << name << "\n";

            if (debug::debug_level > 0) {
                err << "The following names are in scope:\n"
                    << symbol_table << "\n";
            }

            internal_error << err.str();
        } else {
            return nullptr;
        }
    }
    return symbol_table.get(name);
}

bool CodeGen_LLVM::sym_exists(const string &name) const {
    return symbol_table.contains(name);
}

// Take an llvm Value representing a pointer to a buffer_t,
// and populate the symbol table with its constituent parts
void CodeGen_LLVM::push_buffer(const string &name, llvm::Value *buffer) {
    // Make sure the buffer object itself is not null
    create_assertion(builder->CreateIsNotNull(buffer),
                     Call::make(Int(32), "halide_error_buffer_argument_is_null",
                                {name}, Call::Extern));

    Value *host_ptr = buffer_host(buffer);
    Value *dev_ptr = buffer_dev(buffer);

    // Check it's 32-byte aligned

    // Disabled, because we don't currently require external
    // allocations to be aligned.

    /*
    Value *base = builder->CreatePtrToInt(host_ptr, i64);
    Value *check_alignment = builder->CreateAnd(base, 0x1f);
    check_alignment = builder->CreateIsNull(check_alignment);

    string error_message = "Buffer " + name + " is not 32-byte aligned";
    create_assertion(check_alignment, error_message);
    */

    // Instead track this buffer name so that loads and stores from it
    // don't try to be too aligned.
    external_buffer.insert(name);

    // Push the buffer pointer as well, for backends that care.
    sym_push(name + ".buffer", buffer);

    sym_push(name + ".host", host_ptr);
    sym_push(name + ".dev", dev_ptr);
    Value *nullity_test = builder->CreateAnd(builder->CreateIsNull(host_ptr),
                                             builder->CreateIsNull(dev_ptr));
    sym_push(name + ".host_and_dev_are_null", nullity_test);
    sym_push(name + ".host_dirty", buffer_host_dirty(buffer));
    sym_push(name + ".dev_dirty", buffer_dev_dirty(buffer));
    sym_push(name + ".extent.0", buffer_extent(buffer, 0));
    sym_push(name + ".extent.1", buffer_extent(buffer, 1));
    sym_push(name + ".extent.2", buffer_extent(buffer, 2));
    sym_push(name + ".extent.3", buffer_extent(buffer, 3));
    sym_push(name + ".stride.0", buffer_stride(buffer, 0));
    sym_push(name + ".stride.1", buffer_stride(buffer, 1));
    sym_push(name + ".stride.2", buffer_stride(buffer, 2));
    sym_push(name + ".stride.3", buffer_stride(buffer, 3));
    sym_push(name + ".min.0", buffer_min(buffer, 0));
    sym_push(name + ".min.1", buffer_min(buffer, 1));
    sym_push(name + ".min.2", buffer_min(buffer, 2));
    sym_push(name + ".min.3", buffer_min(buffer, 3));
    sym_push(name + ".elem_size", buffer_elem_size(buffer));
}

void CodeGen_LLVM::pop_buffer(const string &name) {
    sym_pop(name + ".buffer");
    sym_pop(name + ".host");
    sym_pop(name + ".dev");
    sym_pop(name + ".host_and_dev_are_null");
    sym_pop(name + ".host_dirty");
    sym_pop(name + ".dev_dirty");
    sym_pop(name + ".extent.0");
    sym_pop(name + ".extent.1");
    sym_pop(name + ".extent.2");
    sym_pop(name + ".extent.3");
    sym_pop(name + ".stride.0");
    sym_pop(name + ".stride.1");
    sym_pop(name + ".stride.2");
    sym_pop(name + ".stride.3");
    sym_pop(name + ".min.0");
    sym_pop(name + ".min.1");
    sym_pop(name + ".min.2");
    sym_pop(name + ".min.3");
    sym_pop(name + ".elem_size");
}

// Given an llvm value representing a pointer to a buffer_t, extract various subfields
Value *CodeGen_LLVM::buffer_host(Value *buffer) {
    return builder->CreateLoad(buffer_host_ptr(buffer));
}

Value *CodeGen_LLVM::buffer_dev(Value *buffer) {
    return builder->CreateLoad(buffer_dev_ptr(buffer));
}

Value *CodeGen_LLVM::buffer_host_dirty(Value *buffer) {
    return builder->CreateLoad(buffer_host_dirty_ptr(buffer));
}

Value *CodeGen_LLVM::buffer_dev_dirty(Value *buffer) {
    return builder->CreateLoad(buffer_dev_dirty_ptr(buffer));
}

Value *CodeGen_LLVM::buffer_extent(Value *buffer, int i) {
    return builder->CreateLoad(buffer_extent_ptr(buffer, i));
}

Value *CodeGen_LLVM::buffer_stride(Value *buffer, int i) {
    return builder->CreateLoad(buffer_stride_ptr(buffer, i));
}

Value *CodeGen_LLVM::buffer_min(Value *buffer, int i) {
    return builder->CreateLoad(buffer_min_ptr(buffer, i));
}

Value *CodeGen_LLVM::buffer_elem_size(Value *buffer) {
    return builder->CreateLoad(buffer_elem_size_ptr(buffer));
}

Value *CodeGen_LLVM::buffer_host_ptr(Value *buffer) {
    return builder->CreateConstInBoundsGEP2_32(
#if LLVM_VERSION >= 37
        buffer_t_type,
#endif
        buffer,
        0,
        1,
        "buf_host");
}

Value *CodeGen_LLVM::buffer_dev_ptr(Value *buffer) {
    return builder->CreateConstInBoundsGEP2_32(
#if LLVM_VERSION >= 37
        buffer_t_type,
#endif
        buffer,
        0,
        0,
        "buf_dev");
}

Value *CodeGen_LLVM::buffer_host_dirty_ptr(Value *buffer) {
    return builder->CreateConstInBoundsGEP2_32(
#if LLVM_VERSION >= 37
        buffer_t_type,
#endif
        buffer,
        0,
        6,
        "buffer_host_dirty");
}

Value *CodeGen_LLVM::buffer_dev_dirty_ptr(Value *buffer) {
    return builder->CreateConstInBoundsGEP2_32(
#if LLVM_VERSION >= 37
        buffer_t_type,
#endif
        buffer,
        0,
        7,
        "buffer_dev_dirty");
}

Value *CodeGen_LLVM::buffer_extent_ptr(Value *buffer, int i) {
    llvm::Value *zero = ConstantInt::get(i32, 0);
    llvm::Value *field = ConstantInt::get(i32, 2);
    llvm::Value *idx = ConstantInt::get(i32, i);
    vector<llvm::Value *> args = {zero, field, idx};
    return builder->CreateInBoundsGEP(
#if LLVM_VERSION >= 37
        buffer_t_type,
#endif
        buffer,
        args,
        "buf_extent");
}

Value *CodeGen_LLVM::buffer_stride_ptr(Value *buffer, int i) {
    llvm::Value *zero = ConstantInt::get(i32, 0);
    llvm::Value *field = ConstantInt::get(i32, 3);
    llvm::Value *idx = ConstantInt::get(i32, i);
    vector<llvm::Value *> args = {zero, field, idx};
    return builder->CreateInBoundsGEP(
#if LLVM_VERSION >= 37
        buffer_t_type,
#endif
        buffer,
        args,
        "buf_stride");
}

Value *CodeGen_LLVM::buffer_min_ptr(Value *buffer, int i) {
    llvm::Value *zero = ConstantInt::get(i32, 0);
    llvm::Value *field = ConstantInt::get(i32, 4);
    llvm::Value *idx = ConstantInt::get(i32, i);
    vector<llvm::Value *> args = {zero, field, idx};
    return builder->CreateInBoundsGEP(
#if LLVM_VERSION >= 37
        buffer_t_type,
#endif
        buffer,
        args,
        "buf_min");
}

Value *CodeGen_LLVM::buffer_elem_size_ptr(Value *buffer) {
    return builder->CreateConstInBoundsGEP2_32(
#if LLVM_VERSION >= 37
        buffer_t_type,
#endif
        buffer,
        0,
        5,
        "buf_elem_size");
}

Value *CodeGen_LLVM::codegen(Expr e) {
    internal_assert(e.defined());
    debug(4) << "Codegen: " << e.type() << ", " << e << "\n";
    value = nullptr;
    e.accept(this);
    internal_assert(value) << "Codegen of an expr did not produce an llvm value\n";
    return value;
}

void CodeGen_LLVM::codegen(Stmt s) {
    internal_assert(s.defined());
    debug(3) << "Codegen: " << s << "\n";
    value = nullptr;
    s.accept(this);
}

void CodeGen_LLVM::visit(const IntImm *op) {
    value = ConstantInt::getSigned(llvm_type_of(op->type), op->value);
}

void CodeGen_LLVM::visit(const UIntImm *op) {
    value = ConstantInt::get(llvm_type_of(op->type), op->value);
}

void CodeGen_LLVM::visit(const FloatImm *op) {
    value = ConstantFP::get(llvm_type_of(op->type), op->value);
}

void CodeGen_LLVM::visit(const StringImm *op) {
    value = create_string_constant(op->value);
}

void CodeGen_LLVM::visit(const Cast *op) {
    Halide::Type src = op->value.type();
    Halide::Type dst = op->type;

    value = codegen(op->value);

    llvm::Type *llvm_dst = llvm_type_of(dst);

    if (dst.is_handle() && src.is_handle()) {
        value = builder->CreateBitCast(value, llvm_dst);
    } else if (dst.is_handle() || src.is_handle()) {
        internal_error << "Can't cast from " << src << " to " << dst << "\n";
    } else if (!src.is_float() && !dst.is_float()) {
        if (value->getType()->isPointerTy()) {
            value = builder->CreatePointerCast(value, llvm_dst);
        }
        else {
        // Widening integer casts either zero extend or sign extend,
        // depending on the source type. Narrowing integer casts
        // always truncate.
        value = builder->CreateIntCast(value, llvm_dst, src.is_int());
        }
    } else if (src.is_float() && dst.is_int()) {
        value = builder->CreateFPToSI(value, llvm_dst);
    } else if (src.is_float() && dst.is_uint()) {
        // fptoui has undefined behavior on overflow. Seems reasonable
        // to get an unspecified uint on overflow, but because uint1s
        // are stored in uint8s for float->uint1 casts this undefined
        // behavior manifests itself as uint1 values greater than 1,
        // which could in turn break our bounds inference
        // guarantees. So go via uint8 in this case.
        if (dst.bits() < 8) {
            value = builder->CreateFPToUI(value, llvm_type_of(dst.with_bits(8)));
            value = builder->CreateIntCast(value, llvm_dst, false);
        } else {
            value = builder->CreateFPToUI(value, llvm_dst);
        }
    } else if (src.is_int() && dst.is_float()) {
        value = builder->CreateSIToFP(value, llvm_dst);
    } else if (src.is_uint() && dst.is_float()) {
        value = builder->CreateUIToFP(value, llvm_dst);
    } else {
        internal_assert(src.is_float() && dst.is_float());
        // Float widening or narrowing
        value = builder->CreateFPCast(value, llvm_dst);
    }
}

void CodeGen_LLVM::visit(const Variable *op) {
    value = sym_get(op->name);
}

void CodeGen_LLVM::visit(const Add *op) {
    if (op->type.is_float()) {
        value = builder->CreateFAdd(codegen(op->a), codegen(op->b));
    } else if (op->type.is_int()) {
        // We tell llvm integers don't wrap, so that it generates good
        // code for loop indices.
        value = builder->CreateNSWAdd(codegen(op->a), codegen(op->b));
    } else {
        value = builder->CreateAdd(codegen(op->a), codegen(op->b));
    }
}

void CodeGen_LLVM::visit(const Sub *op) {
    if (op->type.is_float()) {
        value = builder->CreateFSub(codegen(op->a), codegen(op->b));
    } else if (op->type.is_int()) {
        // We tell llvm integers don't wrap, so that it generates good
        // code for loop indices.
        value = builder->CreateNSWSub(codegen(op->a), codegen(op->b));
    } else {
        value = builder->CreateSub(codegen(op->a), codegen(op->b));
    }
}

void CodeGen_LLVM::visit(const Mul *op) {
    if (op->type.is_float()) {
        value = builder->CreateFMul(codegen(op->a), codegen(op->b));
    } else if (op->type.is_int()) {
        // We tell llvm integers don't wrap, so that it generates good
        // code for loop indices.
        value = builder->CreateNSWMul(codegen(op->a), codegen(op->b));
    } else {
        value = builder->CreateMul(codegen(op->a), codegen(op->b));
    }
}

Expr CodeGen_LLVM::mulhi_shr(Expr a, Expr b, int shr) {
    Type ty = a.type();
    Type wide_ty = ty.with_bits(ty.bits() * 2);

    Expr p_wide = cast(wide_ty, a) * cast(wide_ty, b);
    return cast(ty, p_wide >> (shr + ty.bits()));
}

Expr CodeGen_LLVM::sorted_avg(Expr a, Expr b) {
    // b > a, so the following works without widening:
    // a + (b - a)/2
    return a + (b - a)/2;
}

void CodeGen_LLVM::visit(const Div *op) {
    user_assert(!is_zero(op->b)) << "Division by constant zero in expression: " << Expr(op) << "\n";

    // Detect if it's a small int division
    const int64_t *const_int_divisor = as_const_int(op->b);
    const uint64_t *const_uint_divisor = as_const_uint(op->b);

    int shift_amount;
    bool power_of_two = is_const_power_of_two_integer(op->b, &shift_amount);

    if (op->type.is_float()) {
        value = builder->CreateFDiv(codegen(op->a), codegen(op->b));
    } else if (power_of_two && op->type.is_int()) {
        Value *numerator = codegen(op->a);
        Constant *shift = ConstantInt::get(llvm_type_of(op->type), shift_amount);
        value = builder->CreateAShr(numerator, shift);
    } else if (power_of_two && op->type.is_uint()) {
        Value *numerator = codegen(op->a);
        Constant *shift = ConstantInt::get(llvm_type_of(op->type), shift_amount);
        value = builder->CreateLShr(numerator, shift);
    } else if (const_int_divisor &&
               op->type.is_int() &&
               (op->type.bits() == 8 || op->type.bits() == 16 || op->type.bits() == 32) &&
               *const_int_divisor > 1 &&
               ((op->type.bits() > 8 && *const_int_divisor < 256) || *const_int_divisor < 128)) {

        int64_t multiplier, shift;
        if (op->type.bits() == 32) {
            multiplier = IntegerDivision::table_s32[*const_int_divisor][2];
            shift      = IntegerDivision::table_s32[*const_int_divisor][3];
        } else if (op->type.bits() == 16) {
            multiplier = IntegerDivision::table_s16[*const_int_divisor][2];
            shift      = IntegerDivision::table_s16[*const_int_divisor][3];
        } else {
            // 8 bit
            multiplier = IntegerDivision::table_s8[*const_int_divisor][2];
            shift      = IntegerDivision::table_s8[*const_int_divisor][3];
        }
        Expr num = op->a;

        // Make an all-ones mask if the numerator is negative
        Expr sign = num >> make_const(op->type, op->type.bits() - 1);

        // Flip the numerator bits if the mask is high.
        num = cast(num.type().with_code(Type::UInt), num);
        num = num ^ sign;

        // Multiply and keep the high half of the
        // result, and then apply the shift.
        Expr mult = make_const(num.type(), multiplier);
        num = mulhi_shr(num, mult, shift);

        // Maybe flip the bits back again.
        num = num ^ sign;

        value = codegen(num);

    } else if (const_uint_divisor &&
               op->type.is_uint() &&
               (op->type.bits() == 8 || op->type.bits() == 16 || op->type.bits() == 32) &&
               *const_uint_divisor > 1 && *const_uint_divisor < 256) {

        int64_t method, multiplier, shift;
        if (op->type.bits() == 32) {
            method     = IntegerDivision::table_u32[*const_uint_divisor][1];
            multiplier = IntegerDivision::table_u32[*const_uint_divisor][2];
            shift      = IntegerDivision::table_u32[*const_uint_divisor][3];
        } else if (op->type.bits() == 16) {
            method     = IntegerDivision::table_u16[*const_uint_divisor][1];
            multiplier = IntegerDivision::table_u16[*const_uint_divisor][2];
            shift      = IntegerDivision::table_u16[*const_uint_divisor][3];
        } else {
            method     = IntegerDivision::table_u8[*const_uint_divisor][1];
            multiplier = IntegerDivision::table_u8[*const_uint_divisor][2];
            shift      = IntegerDivision::table_u8[*const_uint_divisor][3];
        }

        internal_assert(method != 0)
            << "method 0 division is for powers of two and should have been handled elsewhere\n";
        Expr num = op->a;

        // Widen, multiply, narrow
        Expr mult = make_const(num.type(), multiplier);
        Expr val = mulhi_shr(num, mult, method == 1 ? shift : 0);

        if (method == 2) {
            // Average with original numerator.
            val = sorted_avg(val, num);

            // Do the final shift
            if (shift) {
                val = val >> make_const(op->type, shift);
            }
        }

        value = codegen(val);
    } else if (op->type.is_uint()) {
        value = builder->CreateUDiv(codegen(op->a), codegen(op->b));
    } else {
        // Signed integer division sucks. It should be defined such
        // that it satisifies (a/b)*b + a%b = a, where 0 <= a%b < |b|,
        // i.e. Euclidean division.

        // If it's a small const power of two, then we can just
        // arithmetic right shift. This rounds towards negative
        // infinity.
        for (int bits = 1; bits < 30; bits++) {
            if (is_const(op->b, 1 << bits)) {
                Value *shift = codegen(make_const(op->a.type(), bits));
                value = builder->CreateAShr(codegen(op->a), shift);
                return;
            }
        }

        // We get rounding to work by examining the implied remainder
        // and correcting the quotient.

        /* Here's the C code that we're trying to match:
        int q = a / b;
        int r = a - q * b;
        int bs = b >> (t.bits() - 1);
        int rs = r >> (t.bits() - 1);
        return q - (rs & bs) + (rs & ~bs);
        */

        Value *a = codegen(op->a), *b = codegen(op->b);

        Value *q = builder->CreateSDiv(a, b);
        Value *r = builder->CreateSub(a, builder->CreateMul(q, b));
        Value *shift = ConstantInt::get(a->getType(), op->a.type().bits()-1);
        Value *bs = builder->CreateAShr(b, shift);
        Value *rs = builder->CreateAShr(r, shift);
        Value *round_up = builder->CreateAnd(rs, bs);
        Value *round_down = builder->CreateAnd(rs, builder->CreateNot(bs));
        value = builder->CreateAdd(builder->CreateSub(q, round_up), round_down);
    }
}

void CodeGen_LLVM::visit(const Mod *op) {
    // To match our definition of division, mod should be between 0
    // and |b|.

    if (op->type.is_float()) {
        value = codegen(simplify(op->a - op->b * floor(op->a/op->b)));
    } else if (op->type.is_uint()) {
        int bits;
        if (is_const_power_of_two_integer(op->b, &bits)) {
            Expr one = make_one(op->b.type());
            value = builder->CreateAnd(codegen(op->a), codegen(op->b - one));
        } else {
            value = builder->CreateURem(codegen(op->a), codegen(op->b));
        }
    } else {
        int bits;
        if (is_const_power_of_two_integer(op->b, &bits)) {
            Expr one = make_one(op->b.type());
<<<<<<< HEAD
            value = builder->CreateAnd(codegen(op->a), codegen(op->b - one));
=======
            // const Variable *v = op->a.as<Variable>();
            // if (v && ends_with(v->name, ".host"))
            //     value = builder->CreateAnd(builder->CreatePtrToInt(codegen(op->a), llvm_type_of(op->b.type())),
            //                                codegen(op->b - one));
            // else
                value = builder->CreateAnd(codegen(op->a), codegen(op->b - one));
>>>>>>> 45b7b940
        } else {
            Value *a = codegen(op->a);
            Value *b = codegen(op->b);

            // Match this non-overflowing C code
            /*
              T r = a % b;
              r = r + (r < 0 ? abs(b) : 0);
            */

            Value *r = builder->CreateSRem(a, b);
            Value *zero = ConstantInt::get(r->getType(), 0);
            Value *b_lt_0 = builder->CreateICmpSLT(b, zero);
            Value *abs_b = builder->CreateSelect(b_lt_0, builder->CreateNeg(b), b);
            Value *r_lt_0 = builder->CreateICmpSLT(r, zero);
            value = builder->CreateSelect(r_lt_0, builder->CreateAdd(r, abs_b), r);
        }
    }
}

void CodeGen_LLVM::visit(const Min *op) {
    string a_name = unique_name('a');
    string b_name = unique_name('b');
    Expr a = Variable::make(op->a.type(), a_name);
    Expr b = Variable::make(op->b.type(), b_name);
    value = codegen(Let::make(a_name, op->a,
                              Let::make(b_name, op->b,
                                        select(a < b, a, b))));
}

void CodeGen_LLVM::visit(const Max *op) {
    string a_name = unique_name('a');
    string b_name = unique_name('b');
    Expr a = Variable::make(op->a.type(), a_name);
    Expr b = Variable::make(op->b.type(), b_name);
    value = codegen(Let::make(a_name, op->a,
                              Let::make(b_name, op->b,
                                        select(a > b, a, b))));
}

void CodeGen_LLVM::visit(const EQ *op) {
    Value *a = codegen(op->a);
    Value *b = codegen(op->b);
    Halide::Type t = op->a.type();
    if (t.is_float()) {
        value = builder->CreateFCmpOEQ(a, b);
    } else {
        value = builder->CreateICmpEQ(a, b);
    }
}

void CodeGen_LLVM::visit(const NE *op) {
    Value *a = codegen(op->a);
    Value *b = codegen(op->b);
    Halide::Type t = op->a.type();
    if (t.is_float()) {
        value = builder->CreateFCmpONE(a, b);
    } else {
        value = builder->CreateICmpNE(a, b);
    }
}

void CodeGen_LLVM::visit(const LT *op) {
    Value *a = codegen(op->a);
    Value *b = codegen(op->b);

    Halide::Type t = op->a.type();
    if (t.is_float()) {
        value = builder->CreateFCmpOLT(a, b);
    } else if (t.is_int()) {
        value = builder->CreateICmpSLT(a, b);
    } else {
        value = builder->CreateICmpULT(a, b);
    }
}

void CodeGen_LLVM::visit(const LE *op) {
    Value *a = codegen(op->a);
    Value *b = codegen(op->b);
    Halide::Type t = op->a.type();
    if (t.is_float()) {
        value = builder->CreateFCmpOLE(a, b);
    } else if (t.is_int()) {
        value = builder->CreateICmpSLE(a, b);
    } else {
        value = builder->CreateICmpULE(a, b);
    }
}

void CodeGen_LLVM::visit(const GT *op) {
    Value *a = codegen(op->a);
    Value *b = codegen(op->b);
    Halide::Type t = op->a.type();
    if (t.is_float()) {
        value = builder->CreateFCmpOGT(a, b);
    } else if (t.is_int()) {
        value = builder->CreateICmpSGT(a, b);
    } else {
        value = builder->CreateICmpUGT(a, b);
    }
}

void CodeGen_LLVM::visit(const GE *op) {
    Value *a = codegen(op->a);
    Value *b = codegen(op->b);
    Halide::Type t = op->a.type();
    if (t.is_float()) {
        value = builder->CreateFCmpOGE(a, b);
    } else if (t.is_int()) {
        value = builder->CreateICmpSGE(a, b);
    } else {
        value = builder->CreateICmpUGE(a, b);
    }
}

void CodeGen_LLVM::visit(const And *op) {
    value = builder->CreateAnd(codegen(op->a), codegen(op->b));
}

void CodeGen_LLVM::visit(const Or *op) {
    value = builder->CreateOr(codegen(op->a), codegen(op->b));
}

void CodeGen_LLVM::visit(const Not *op) {
    value = builder->CreateNot(codegen(op->a));
}


void CodeGen_LLVM::visit(const Select *op) {
    // For now we always generate select nodes, but the code is here
    // for if then elses if we need it
    if (false && op->condition.type().is_scalar()) {
        // Codegen an if-then-else so we don't go to the expense of
        // generating both vectors

        BasicBlock *true_bb = BasicBlock::Create(*context, "true_bb", function);
        BasicBlock *false_bb = BasicBlock::Create(*context, "false_bb", function);
        BasicBlock *after_bb = BasicBlock::Create(*context, "after_bb", function);
        builder->CreateCondBr(codegen(op->condition), true_bb, false_bb);

        builder->SetInsertPoint(true_bb);
        Value *true_value = codegen(op->true_value);
        builder->CreateBr(after_bb);

        builder->SetInsertPoint(false_bb);
        Value *false_value = codegen(op->false_value);
        builder->CreateBr(after_bb);

        builder->SetInsertPoint(after_bb);
        PHINode *phi = builder->CreatePHI(true_value->getType(), 2);
        phi->addIncoming(true_value, true_bb);
        phi->addIncoming(false_value, false_bb);

        value = phi;
    } else if (op->type == Int(32)) {
        // llvm has a performance bug inside of loop strength
        // reduction that barfs on long chains of selects. To avoid
        // it, we use bit-masking instead.
        Value *cmp = codegen(op->condition);
        Value *a = codegen(op->true_value);
        Value *b = codegen(op->false_value);
        cmp = builder->CreateIntCast(cmp, i32, true);
        a = builder->CreateAnd(a, cmp);
        cmp = builder->CreateNot(cmp);
        b = builder->CreateAnd(b, cmp);
        value = builder->CreateOr(a, b);
    } else {
        value = builder->CreateSelect(codegen(op->condition),
                                      codegen(op->true_value),
                                      codegen(op->false_value));
    }
}

namespace {
Expr promote_64(Expr e) {
    if (const Add *a = e.as<Add>()) {
        return Add::make(promote_64(a->a), promote_64(a->b));
    } else if (const Sub *s = e.as<Sub>()) {
        return Sub::make(promote_64(s->a), promote_64(s->b));
    } else if (const Mul *m = e.as<Mul>()) {
        return Mul::make(promote_64(m->a), promote_64(m->b));
    } else if (const Min *m = e.as<Min>()) {
        return Min::make(promote_64(m->a), promote_64(m->b));
    } else if (const Max *m = e.as<Max>()) {
        return Max::make(promote_64(m->a), promote_64(m->b));
    } else {
        return Cast::make(Int(64), e);
    }
}
}

Value *CodeGen_LLVM::codegen_buffer_pointer(string buffer, Halide::Type type, Expr index) {
    // Promote index to 64-bit on targets that use 64-bit pointers.
    llvm::DataLayout d(module.get());
    if (promote_indices() && d.getPointerSize() == 8) {
        index = promote_64(index);
    }

    // Handles are always indexed as 64-bit.
    if (type.is_handle()) {
        return codegen_buffer_pointer(buffer, UInt(64, type.lanes()), index);
    } else {
        return codegen_buffer_pointer(buffer, type, codegen(index));
    }
}


Value *CodeGen_LLVM::codegen_buffer_pointer(string buffer, Halide::Type type, Value *index) {
    // Find the base address from the symbol table
    Value *base_address = symbol_table.get(buffer + ".host");
    llvm::Type *base_address_type = base_address->getType();
    unsigned address_space = base_address_type->getPointerAddressSpace();

    llvm::Type *load_type = llvm_type_of(type)->getPointerTo(address_space);

    // If the type doesn't match the expected type, we need to pointer cast
    if (load_type != base_address_type) {
        base_address = builder->CreatePointerCast(base_address, load_type);
    }

    // Promote index to 64-bit on targets that use 64-bit pointers.
    llvm::DataLayout d(module.get());
    if (d.getPointerSize() == 8) {
        index = builder->CreateIntCast(index, i64, true);
    }

    return builder->CreateInBoundsGEP(base_address, index);
}

namespace {
int next_power_of_two(int x) {
    for (int p2 = 1; ; p2 *= 2) {
        if (p2 >= x) {
            return p2;
        }
    }
    // unreachable.
}
}

void CodeGen_LLVM::add_tbaa_metadata(llvm::Instruction *inst, string buffer, Expr index) {

    // If the index is constant, we generate some TBAA info that helps
    // LLVM understand our loads/stores aren't aliased.
    bool constant_index = false;
    int64_t base = 0;
    int64_t width = 1;

    if (index.defined()) {
        if (const Ramp *ramp = index.as<Ramp>()) {
            const int64_t *pstride = as_const_int(ramp->stride);
            const int64_t *pbase = as_const_int(ramp->base);
            if (pstride && pbase) {
                // We want to find the smallest aligned width and offset
                // that contains this ramp.
                int64_t stride = *pstride;
                base = *pbase;
                assert(base >= 0);
                width = next_power_of_two(ramp->lanes * stride);

                while (base % width) {
                    base -= base % width;
                    width *= 2;
                }
                constant_index = true;
            }
        } else {
            const int64_t *pbase = as_const_int(index);
            if (pbase) {
                base = *pbase;
                constant_index = true;
            }
        }
    }

    // Add type-based-alias-analysis metadata to the pointer, so that
    // loads and stores to different buffers can get reordered.
    LLVMMDNodeArgumentType root_buffer_type[] = {MDString::get(*context, "Halide buffer")};
    MDNode *tbaa = MDNode::get(*context, root_buffer_type);

    LLVMMDNodeArgumentType this_buffer_type[] = {MDString::get(*context, buffer), tbaa};
    tbaa = MDNode::get(*context, this_buffer_type);

    // We also add metadata for constant indices to allow loads and
    // stores to the same buffer to get reordered.
    if (constant_index) {
        for (int w = 1024; w >= width; w /= 2) {
            int64_t b = (base / w) * w;

            std::stringstream level;
            level << buffer << ".width" << w << ".base" << b;
            LLVMMDNodeArgumentType this_level_type[] = {MDString::get(*context, level.str()), tbaa};
            tbaa = MDNode::get(*context, this_level_type);
        }
    }

    inst->setMetadata("tbaa", tbaa);
}

void CodeGen_LLVM::visit(const Load *op) {

    bool is_external = (external_buffer.find(op->name) != external_buffer.end());

    // If it's a Handle, load it as a uint64_t and then cast
    if (op->type.is_handle()) {
        codegen(reinterpret(op->type, Load::make(UInt(64, op->type.lanes()), op->name, op->index, op->image, op->param)));
        return;
    }

    // There are several cases. Different architectures may wish to override some.
    if (op->type.is_scalar()) {
        // Scalar loads
        Value *ptr = codegen_buffer_pointer(op->name, op->type, op->index);
        LoadInst *load = builder->CreateAlignedLoad(ptr, op->type.bytes());
        add_tbaa_metadata(load, op->name, op->index);
        value = load;
    } else {
        const Ramp *ramp = op->index.as<Ramp>();
        const IntImm *stride = ramp ? ramp->stride.as<IntImm>() : nullptr;

        if (ramp && stride && stride->value == 1) {
            int alignment = op->type.bytes(); // The size of a single element

            int native_bits = native_vector_bits();
            int native_bytes = native_bits / 8;
            // We assume halide_malloc for the platform returns
            // buffers aligned to at least the native vector
            // width. (i.e. 16-byte alignment on arm, and 32-byte
            // alignment on x86), so this is the maximum alignment we
            // can infer based on the index alone.

            // Boost the alignment if possible, up to the native vector width.
            ModulusRemainder mod_rem = modulus_remainder(ramp->base, alignment_info);
            while ((mod_rem.remainder & 1) == 0 &&
                   (mod_rem.modulus & 1) == 0 &&
                   alignment < native_bytes) {
                mod_rem.modulus /= 2;
                mod_rem.remainder /= 2;
                alignment *= 2;
            }

            // If it is an external buffer, then we cannot assume that the host pointer
            // is aligned to at least native vector width. However, we may be able to do
            // better than just assuming that it is unaligned.
            if (is_external && op->param.defined()) {
                int host_alignment = op->param.host_alignment();
                alignment = gcd(alignment, host_alignment);
            }

            // For dense vector loads wider than the native vector
            // width, bust them up into native vectors
            int load_lanes = op->type.lanes();
            int native_lanes = native_bits / op->type.bits();
            vector<Value *> slices;
            for (int i = 0; i < load_lanes; i += native_lanes) {
                int slice_lanes = std::min(native_lanes, load_lanes - i);
                Expr slice_base = simplify(ramp->base + i);
                Expr slice_index = slice_lanes == 1 ? slice_base : Ramp::make(slice_base, 1, slice_lanes);
                llvm::Type *slice_type = VectorType::get(llvm_type_of(op->type.element_of()), slice_lanes);
                Value *elt_ptr = codegen_buffer_pointer(op->name, op->type.element_of(), slice_base);
                Value *vec_ptr = builder->CreatePointerCast(elt_ptr, slice_type->getPointerTo());
                LoadInst *load = builder->CreateAlignedLoad(vec_ptr, alignment);
                add_tbaa_metadata(load, op->name, slice_index);
                slices.push_back(load);
            }
            value = concat_vectors(slices);

        } else if (ramp && stride && stride->value == 2) {
            // Load two vectors worth and then shuffle
            Expr base_a = ramp->base, base_b = ramp->base + ramp->lanes;

            // False indicates we should take the even-numbered lanes
            // from the load, true indicates we should take the
            // odd-numbered-lanes.
            bool shifted_a = false, shifted_b = false;

            bool external = op->param.defined() || op->image.defined();

            // Don't read beyond the end of an external buffer.
            if (external) {
                base_b -= 1;
                shifted_b = true;
            } else {
                // If the base ends in an odd constant, then subtract one
                // and do a different shuffle. This helps expressions like
                // (f(2*x) + f(2*x+1) share loads
                const Add *add = ramp->base.as<Add>();
                const IntImm *offset = add ? add->b.as<IntImm>() : nullptr;
                if (offset && offset->value & 1) {
                    base_a -= 1;
                    shifted_a = true;
                    base_b -= 1;
                    shifted_b = true;
                }
            }

            // Do each load.
            Expr ramp_a = Ramp::make(base_a, 1, ramp->lanes);
            Expr ramp_b = Ramp::make(base_b, 1, ramp->lanes);
            Expr load_a = Load::make(op->type, op->name, ramp_a, op->image, op->param);
            Expr load_b = Load::make(op->type, op->name, ramp_b, op->image, op->param);
            Value *vec_a = codegen(load_a);
            Value *vec_b = codegen(load_b);

            // Shuffle together the results.
            vector<Constant *> indices(ramp->lanes);
            for (int i = 0; i < (ramp->lanes + 1)/2; i++) {
                indices[i] = ConstantInt::get(i32, i*2 + (shifted_a ? 1 : 0));
            }
            for (int i = (ramp->lanes + 1)/2; i < ramp->lanes; i++) {
                indices[i] = ConstantInt::get(i32, i*2 + (shifted_b ? 1 : 0));
            }

            value = builder->CreateShuffleVector(vec_a, vec_b, ConstantVector::get(indices));
        } else if (ramp && stride && stride->value == -1) {
            // Load the vector and then flip it in-place
            Expr flipped_base = ramp->base - ramp->lanes + 1;
            Expr flipped_index = Ramp::make(flipped_base, 1, ramp->lanes);
            Expr flipped_load = Load::make(op->type, op->name, flipped_index, op->image, op->param);

            Value *flipped = codegen(flipped_load);

            vector<Constant *> indices(ramp->lanes);
            for (int i = 0; i < ramp->lanes; i++) {
                indices[i] = ConstantInt::get(i32, ramp->lanes-1-i);
            }

            Constant *undef = UndefValue::get(flipped->getType());
            value = builder->CreateShuffleVector(flipped, undef, ConstantVector::get(indices));
        } else if (ramp) {
            // Gather without generating the indices as a vector
            Value *ptr = codegen_buffer_pointer(op->name, op->type.element_of(), ramp->base);
            Value *stride = codegen(ramp->stride);
            value = UndefValue::get(llvm_type_of(op->type));
            for (int i = 0; i < ramp->lanes; i++) {
                Value *lane = ConstantInt::get(i32, i);
                LoadInst *val = builder->CreateLoad(ptr);
                add_tbaa_metadata(val, op->name, op->index);
                value = builder->CreateInsertElement(value, val, lane);
                ptr = builder->CreateInBoundsGEP(ptr, stride);
            }
        } else if (false /* should_scalarize(op->index) */) {
            // TODO: put something sensible in for
            // should_scalarize. Probably a good idea if there are no
            // loads in it, and it's all int32.

            // Compute the index as scalars, and then do a gather
            Value *vec = UndefValue::get(llvm_type_of(op->type));
            for (int i = 0; i < op->type.lanes(); i++) {
                Expr idx = extract_lane(op->index, i);
                Value *ptr = codegen_buffer_pointer(op->name, op->type.element_of(), idx);
                LoadInst *val = builder->CreateLoad(ptr);
                add_tbaa_metadata(val, op->name, op->index);
                vec = builder->CreateInsertElement(vec, val, ConstantInt::get(i32, i));
            }
            value = vec;
        } else {
            // General gathers
            Value *index = codegen(op->index);
            Value *vec = UndefValue::get(llvm_type_of(op->type));
            for (int i = 0; i < op->type.lanes(); i++) {
                Value *idx = builder->CreateExtractElement(index, ConstantInt::get(i32, i));
                Value *ptr = codegen_buffer_pointer(op->name, op->type.element_of(), idx);
                LoadInst *val = builder->CreateLoad(ptr);
                add_tbaa_metadata(val, op->name, op->index);
                vec = builder->CreateInsertElement(vec, val, ConstantInt::get(i32, i));
            }
            value = vec;
        }
    }

}

void CodeGen_LLVM::visit(const Ramp *op) {
    if (is_const(op->stride) && !is_const(op->base)) {
        // If the stride is const and the base is not (e.g. ramp(x, 1,
        // 4)), we can lift out the stride and broadcast the base so
        // we can do a single vector broadcast and add instead of
        // repeated insertion
        Expr broadcast = Broadcast::make(op->base, op->lanes);
        Expr ramp = Ramp::make(make_zero(op->base.type()), op->stride, op->lanes);
        value = codegen(broadcast + ramp);
    } else {
        // Otherwise we generate element by element by adding the stride to the base repeatedly

        Value *base = codegen(op->base);
        Value *stride = codegen(op->stride);

        value = UndefValue::get(llvm_type_of(op->type));
        for (int i = 0; i < op->type.lanes(); i++) {
            if (i > 0) {
                if (op->type.is_float()) {
                    base = builder->CreateFAdd(base, stride);
                } else {
                    base = builder->CreateNSWAdd(base, stride);
                }
            }
            value = builder->CreateInsertElement(value, base, ConstantInt::get(i32, i));
        }
    }
}

llvm::Value *CodeGen_LLVM::create_broadcast(llvm::Value *v, int lanes) {
    Constant *undef = UndefValue::get(VectorType::get(v->getType(), lanes));
    Constant *zero = ConstantInt::get(i32, 0);
    v = builder->CreateInsertElement(undef, v, zero);
    Constant *zeros = ConstantVector::getSplat(lanes, zero);
    return builder->CreateShuffleVector(v, undef, zeros);
}

void CodeGen_LLVM::visit(const Broadcast *op) {
    value = create_broadcast(codegen(op->value), op->lanes);
}

// Pass through scalars, and unpack broadcasts. Assert if it's a non-vector broadcast.
Expr unbroadcast(Expr e) {
    if (e.type().is_vector()) {
        const Broadcast *broadcast = e.as<Broadcast>();
        internal_assert(broadcast);
        return broadcast->value;
    } else {
        return e;
    }
}

Value *CodeGen_LLVM::interleave_vectors(Type type, const std::vector<Expr>& vecs) {
    if(vecs.size() == 1) {
        return codegen(vecs[0]);
    } else if(vecs.size() == 2) {
        Expr a = vecs[0], b = vecs[1];
        debug(3) << "Vectors to interleave: " << a << ", " << b << "\n";

        vector<Constant *> indices(type.lanes());
        for (int i = 0; i < type.lanes(); i++) {
            int idx = i/2;
            if (i % 2 == 1) idx += a.type().lanes();
            indices[i] = ConstantInt::get(i32, idx);
        }

        return builder->CreateShuffleVector(codegen(a), codegen(b), ConstantVector::get(indices));
    } else if(vecs.size() == 3) {
        Expr a = vecs[0], b = vecs[1], c = vecs[2];
        debug(3) << "Vectors to interleave: " << a << ", " << b << ", " << c << "\n";

        // First we shuffle a & b together...
        vector<Constant *> indices(type.lanes());
        for (int i = 0; i < type.lanes(); i++) {
            if (i % 3 == 0) {
                indices[i] = ConstantInt::get(i32, i/3);
            } else if (i % 3 == 1) {
                indices[i] = ConstantInt::get(i32, i/3 + a.type().lanes());
            } else {
                indices[i] = UndefValue::get(i32);
            }
        }

        Value *value_ab = builder->CreateShuffleVector(codegen(a), codegen(b), ConstantVector::get(indices));

        // Then we create a vector of the output size that contains c...
        for (int i = 0; i < type.lanes(); i++) {
            if (i < c.type().lanes()) {
                indices[i] = ConstantInt::get(i32, i);
            } else {
                indices[i] = UndefValue::get(i32);
            }
        }

        Value *none = UndefValue::get(llvm_type_of(c.type()));
        Value *value_c = builder->CreateShuffleVector(codegen(c), none, ConstantVector::get(indices));

        // Finally, we shuffle the above 2 vectors together into the result.
        for (int i = 0; i < type.lanes(); i++) {
            if (i % 3 < 2) {
                indices[i] = ConstantInt::get(i32, i);
            } else {
                indices[i] = ConstantInt::get(i32, i/3 + type.lanes());
            }
        }

        return builder->CreateShuffleVector(value_ab, value_c, ConstantVector::get(indices));
    } else if (vecs.size() == 4 && vecs[0].type().bits() <= 32) {
        Expr a = vecs[0], b = vecs[1], c = vecs[2], d = vecs[3];
        debug(3) << "Vectors to interleave: " << a << ", " << b << ", " << c << ", " << d << "\n";

        int half_lanes = type.lanes() / 2;
        vector<Constant *> indices(half_lanes);
        for (int i = 0; i < half_lanes; i++) {
            int idx = i/2;
            if (i % 2 == 1) idx += a.type().lanes();
            indices[i] = ConstantInt::get(i32, idx);
        }

        // First we shuffle a & b together...
        Value *value_ab = builder->CreateShuffleVector(codegen(a), codegen(b), ConstantVector::get(indices));

        // Next we shuffle c & d together...
        Value *value_cd = builder->CreateShuffleVector(codegen(c), codegen(d), ConstantVector::get(indices));

        // Now we reinterpret the shuffled vectors as vectors of pairs...
        Type t = a.type().with_bits(a.type().bits() * 2);
        Value *vec_ab = builder->CreateBitCast(value_ab, llvm_type_of(t));
        Value *vec_cd = builder->CreateBitCast(value_cd, llvm_type_of(t));

        // Finally, we shuffle the above 2 vectors together into the result.
        Value *vec = builder->CreateShuffleVector(vec_ab, vec_cd, ConstantVector::get(indices));
        return builder->CreateBitCast(vec, llvm_type_of(type));
    } else {
        Type even_t = type.with_lanes(0);
        Type odd_t  = type.with_lanes(0);
        std::vector<Expr> even_vecs, odd_vecs;
        int odd_num_vecs = vecs.size() % 2;
        for (size_t i = 0; i < vecs.size() - odd_num_vecs; ++i) {
            if (i % 2 == 0) {
                even_t = even_t.with_lanes(even_t.lanes() + vecs[i].type().lanes());
                even_vecs.push_back(vecs[i]);
            } else {
                odd_t = odd_t.with_lanes(odd_t.lanes() + vecs[i].type().lanes());
                odd_vecs.push_back(vecs[i]);
            }
        }

        Expr last;
        if (odd_num_vecs) {
            last = vecs.back();
        }

        Value* a = interleave_vectors(even_t, even_vecs);
        Value* b = interleave_vectors(odd_t, odd_vecs);

        if (odd_num_vecs == 0 ) {
            vector<Constant *> indices(type.lanes());
            for (int i = 0; i < type.lanes(); i++) {
                int idx = i/2;
                if (i % 2 == 1) idx += even_t.lanes();
                indices[i] = ConstantInt::get(i32, idx);
            }

            return builder->CreateShuffleVector(a, b, ConstantVector::get(indices));
        } else {
            vector<Constant *> indices(type.lanes());
            for (int i = 0, idx = 0; i < type.lanes(); i++) {
                if (i % vecs.size() < vecs.size()-1) {
                    if (idx % 2 == 0) {
                        indices[i] = ConstantInt::get(i32, idx / 2);
                    } else {
                        indices[i] = ConstantInt::get(i32, idx / 2 + even_t.lanes());
                    }

                    ++idx;
                } else {
                    indices[i] = UndefValue::get(i32);
                }
            }

            Value *ab = builder->CreateShuffleVector(a, b, ConstantVector::get(indices));

            for (int i = 0; i < type.lanes(); i++) {
                if (i < last.type().lanes()) {
                    indices[i] = ConstantInt::get(i32, i);
                } else {
                    indices[i] = UndefValue::get(i32);
                }
            }

            Value *none = UndefValue::get(llvm_type_of(last.type()));
            Value *c = builder->CreateShuffleVector(codegen(last), none, ConstantVector::get(indices));

            for (int i = 0; i < type.lanes(); i++) {
                if (i % vecs.size() < vecs.size()-1) {
                    indices[i] = ConstantInt::get(i32, i);
                } else {
                    indices[i] = ConstantInt::get(i32, i/vecs.size() + type.lanes());
                }
            }

            return builder->CreateShuffleVector(ab, c, ConstantVector::get(indices));
        }
    }
}

void CodeGen_LLVM::scalarize(Expr e) {
    llvm::Type *result_type = llvm_type_of(e.type());

    Value *result = UndefValue::get(result_type);

    for (int i = 0; i < e.type().lanes(); i++) {
        Value *v = codegen(extract_lane(e, i));
        result = builder->CreateInsertElement(result, v, ConstantInt::get(i32, i));
    }
    value = result;
}

void CodeGen_LLVM::visit(const Call *op) {
    internal_assert(op->call_type == Call::Extern ||
                    op->call_type == Call::ExternCPlusPlus ||
                    op->call_type == Call::Intrinsic ||
                    op->call_type == Call::PureExtern ||
                    op->call_type == Call::PureIntrinsic)
        << "Can only codegen extern calls and intrinsics\n";

    // Some call nodes are actually injected at various stages as a
    // cue for llvm to generate particular ops. In general these are
    // handled in the standard library, but ones with e.g. varying
    // types are handled here.
    if (op->is_intrinsic(Call::shuffle_vector)) {
        internal_assert((int) op->args.size() == 1 + op->type.lanes());
        vector<Constant *> indices(op->type.lanes());
        for (size_t i = 0; i < indices.size(); i++) {
            const IntImm *idx = op->args[i+1].as<IntImm>();
            internal_assert(idx);
            internal_assert(idx->value >= 0 && idx->value <= op->args[0].type().lanes());
            indices[i] = ConstantInt::get(i32, idx->value);
        }
        Value *arg = codegen(op->args[0]);

        // Make a size 1 vector of undef at the end to mix in undef values.
        Value *undefs = UndefValue::get(arg->getType());

        value = builder->CreateShuffleVector(arg, undefs, ConstantVector::get(indices));

        if (op->type.is_scalar()) {
            value = builder->CreateExtractElement(value, ConstantInt::get(i32, 0));
        }

    } else if (op->is_intrinsic(Call::interleave_vectors)) {
        internal_assert(0 < op->args.size());
        value = interleave_vectors(op->type, op->args);
    } else if (op->is_intrinsic(Call::debug_to_file)) {
        internal_assert(op->args.size() == 3);
        const StringImm *filename = op->args[0].as<StringImm>();
        internal_assert(filename) << "Malformed debug_to_file node\n";
        // Grab the function from the initial module
        llvm::Function *debug_to_file = module->getFunction("halide_debug_to_file");
        internal_assert(debug_to_file) << "Could not find halide_debug_to_file function in initial module\n";

        // Make the filename a global string constant
        Value *user_context = get_user_context();
        Value *char_ptr = codegen(Expr(filename));
        vector<Value *> args = {user_context, char_ptr, codegen(op->args[1])};

        Value *buffer = codegen(op->args[2]);
        buffer = builder->CreatePointerCast(buffer, buffer_t_type->getPointerTo());
        args.push_back(buffer);

        value = builder->CreateCall(debug_to_file, args);

    } else if (op->is_intrinsic(Call::bitwise_and)) {
        internal_assert(op->args.size() == 2);
        value = builder->CreateAnd(codegen(op->args[0]), codegen(op->args[1]));
    } else if (op->is_intrinsic(Call::bitwise_xor)) {
        internal_assert(op->args.size() == 2);
        value = builder->CreateXor(codegen(op->args[0]), codegen(op->args[1]));
    } else if (op->is_intrinsic(Call::bitwise_or)) {
        internal_assert(op->args.size() == 2);
        value = builder->CreateOr(codegen(op->args[0]), codegen(op->args[1]));
    } else if (op->is_intrinsic(Call::bitwise_not)) {
        internal_assert(op->args.size() == 1);
        value = builder->CreateNot(codegen(op->args[0]));
    } else if (op->is_intrinsic(Call::reinterpret)) {
        internal_assert(op->args.size() == 1);
        Type dst = op->type;
        Type src = op->args[0].type();
        llvm::Type *llvm_dst = llvm_type_of(dst);
        value = codegen(op->args[0]);
        if (src.is_handle() && !dst.is_handle()) {
            internal_assert(dst.is_uint() && dst.bits() == 64);

            // Handle -> UInt64
            llvm::DataLayout d(module.get());
            if (d.getPointerSize() == 4) {
                llvm::Type *intermediate = llvm_type_of(UInt(32, dst.lanes()));
                value = builder->CreatePtrToInt(value, intermediate);
                value = builder->CreateZExt(value, llvm_dst);
            } else if (d.getPointerSize() == 8) {
                value = builder->CreatePtrToInt(value, llvm_dst);
            } else {
                internal_error << "Pointer size is neither 4 nor 8 bytes\n";
            }

        } else if (dst.is_handle() && !src.is_handle()) {
            internal_assert(src.is_uint() && src.bits() == 64);

            // UInt64 -> Handle
            llvm::DataLayout d(module.get());
            if (d.getPointerSize() == 4) {
                llvm::Type *intermediate = llvm_type_of(UInt(32, src.lanes()));
                value = builder->CreateTrunc(value, intermediate);
                value = builder->CreateIntToPtr(value, llvm_dst);
            } else if (d.getPointerSize() == 8) {
                value = builder->CreateIntToPtr(value, llvm_dst);
            } else {
                internal_error << "Pointer size is neither 4 nor 8 bytes\n";
            }

        } else {
            value = builder->CreateBitCast(codegen(op->args[0]), llvm_dst);
        }
    } else if (op->is_intrinsic(Call::shift_left)) {
        internal_assert(op->args.size() == 2);
        value = builder->CreateShl(codegen(op->args[0]), codegen(op->args[1]));
    } else if (op->is_intrinsic(Call::shift_right)) {
        internal_assert(op->args.size() == 2);
        if (op->type.is_int()) {
            value = builder->CreateAShr(codegen(op->args[0]), codegen(op->args[1]));
        } else {
            value = builder->CreateLShr(codegen(op->args[0]), codegen(op->args[1]));
        }
    } else if (op->is_intrinsic(Call::abs)) {

        internal_assert(op->args.size() == 1);

        // Check if an appropriate vector abs for this type exists in the initial module
        Type t = op->args[0].type();
        string name = (t.is_float() ? "abs_f" : "abs_i") + std::to_string(t.bits());
        llvm::Function * builtin_abs =
            find_vector_runtime_function(name, op->type.lanes()).first;

        if (t.is_vector() && builtin_abs) {
            codegen(Call::make(op->type, name, op->args, Call::Extern));
        } else {
            // Generate select(x >= 0, x, -x) instead
            string x_name = unique_name('x');
            Expr x = Variable::make(op->args[0].type(), x_name);
            value = codegen(Let::make(x_name, op->args[0], select(x >= 0, x, -x)));
        }
    } else if (op->is_intrinsic(Call::absd)) {

        internal_assert(op->args.size() == 2);

        Expr a = op->args[0];
        Expr b = op->args[1];

        // Check if an appropriate vector abs for this type exists in the initial module
        Type t = a.type();
        string name;
        if (t.is_float()) {
            codegen(abs(a - b));
            return;
        } else if (t.is_int()) {
            name = "absd_i" + std::to_string(t.bits());
        } else {
            name = "absd_u" + std::to_string(t.bits());
        }

        llvm::Function *builtin_absd =
            find_vector_runtime_function(name, op->type.lanes()).first;

        if (t.is_vector() && builtin_absd) {
            codegen(Call::make(op->type, name, op->args, Call::Extern));
        } else {
            // Use a select instead
            string a_name = unique_name('a');
            string b_name = unique_name('b');
            Expr a_var = Variable::make(op->args[0].type(), a_name);
            Expr b_var = Variable::make(op->args[1].type(), b_name);
            codegen(Let::make(a_name, op->args[0],
                              Let::make(b_name, op->args[1],
                                        Select::make(a_var < b_var, b_var - a_var, a_var - b_var))));
        }
    } else if (op->is_intrinsic(Call::copy_buffer_t)) {
        // Make some memory for this buffer_t
        Value *dst = create_alloca_at_entry(buffer_t_type, 1);
        Value *src = codegen(op->args[0]);
        src = builder->CreatePointerCast(src, buffer_t_type->getPointerTo());
        src = builder->CreateLoad(src);
        builder->CreateStore(src, dst);
        value = dst;
    } else if (op->is_intrinsic(Call::create_buffer_t)) {
        // Make some memory for this buffer_t
        Value *buffer = create_alloca_at_entry(buffer_t_type, 1);

        // Populate the fields
        internal_assert(op->args[0].type().is_handle())
            << "The first argument to create_buffer_t must be a Handle\n";
        Value *host_ptr = codegen(op->args[0]);
        host_ptr = builder->CreatePointerCast(host_ptr, i8->getPointerTo());
        builder->CreateStore(host_ptr, buffer_host_ptr(buffer));

        // Type check integer arguments
        for (size_t i = 2; i < op->args.size(); i++) {
            internal_assert(op->args[i].type() == Int(32))
                << "All arguments to create_buffer_t beyond the second must have type Int(32)\n";
        }

        // Second argument is used solely for its Type. Value is unimportant.
        // Currenty, only the size matters, but ultimately we will encode
        // complete type info in buffer_t.
        Value *elem_size = codegen(op->args[1].type().bytes());
        builder->CreateStore(elem_size, buffer_elem_size_ptr(buffer));

        int dims = (op->args.size() - 2) / 3;
        user_assert(dims <= 4)
            << "Halide currently has a limit of four dimensions on "
            << "Funcs used on the GPU or passed to extern stages.\n";
        for (int i = 0; i < 4; i++) {
            Value *min, *extent, *stride;
            if (i < dims) {
                min    = codegen(op->args[i*3+2]);
                extent = codegen(op->args[i*3+3]);
                stride = codegen(op->args[i*3+4]);
            } else {
                min = extent = stride = ConstantInt::get(i32, 0);
            }
            builder->CreateStore(min, buffer_min_ptr(buffer, i));
            builder->CreateStore(extent, buffer_extent_ptr(buffer, i));
            builder->CreateStore(stride, buffer_stride_ptr(buffer, i));
        }

        builder->CreateStore(ConstantInt::get(i8, 0), buffer_host_dirty_ptr(buffer));
        builder->CreateStore(ConstantInt::get(i8, 0), buffer_dev_dirty_ptr(buffer));
        builder->CreateStore(ConstantInt::get(i64, 0), buffer_dev_ptr(buffer));

        value = buffer;
    } else if (op->is_intrinsic(Call::extract_buffer_host)) {
        internal_assert(op->args.size() == 1);
        Value *buffer = codegen(op->args[0]);
        buffer = builder->CreatePointerCast(buffer, buffer_t_type->getPointerTo());
        value = buffer_host(buffer);
    } else if (op->is_intrinsic(Call::extract_buffer_min)) {
        internal_assert(op->args.size() == 2);
        const IntImm *idx = op->args[1].as<IntImm>();
        internal_assert(idx);
        Value *buffer = codegen(op->args[0]);
        buffer = builder->CreatePointerCast(buffer, buffer_t_type->getPointerTo());
        value = buffer_min(buffer, idx->value);
    } else if (op->is_intrinsic(Call::extract_buffer_max)) {
        internal_assert(op->args.size() == 2);
        const IntImm *idx = op->args[1].as<IntImm>();
        internal_assert(idx);
        Value *buffer = codegen(op->args[0]);
        buffer = builder->CreatePointerCast(buffer, buffer_t_type->getPointerTo());
        Value *extent = buffer_extent(buffer, idx->value);
        Value *min = buffer_min(buffer, idx->value);
        Value *max_plus_one = builder->CreateNSWAdd(min, extent);
        value = builder->CreateNSWSub(max_plus_one, ConstantInt::get(i32, 1));
    } else if (op->is_intrinsic(Call::rewrite_buffer)) {
        int dims = ((int)(op->args.size())-2)/3;
        internal_assert((int)(op->args.size()) == dims*3 + 2);
        internal_assert(dims <= 4);

        Value *buffer = codegen(op->args[0]);

        // Rewrite the buffer_t using the args
        builder->CreateStore(codegen(op->args[1]), buffer_elem_size_ptr(buffer));
        for (int i = 0; i < dims; i++) {
            builder->CreateStore(codegen(op->args[i*3+2]), buffer_min_ptr(buffer, i));
            builder->CreateStore(codegen(op->args[i*3+3]), buffer_extent_ptr(buffer, i));
            builder->CreateStore(codegen(op->args[i*3+4]), buffer_stride_ptr(buffer, i));
        }
        for (int i = dims; i < 4; i++) {
            builder->CreateStore(ConstantInt::get(i32, 0), buffer_min_ptr(buffer, i));
            builder->CreateStore(ConstantInt::get(i32, 0), buffer_extent_ptr(buffer, i));
            builder->CreateStore(ConstantInt::get(i32, 0), buffer_stride_ptr(buffer, i));
        }

        // From the point of view of the continued code (a containing assert stmt), this returns true.
        value = codegen(const_true());
    } else if (op->is_intrinsic(Call::set_host_dirty)) {
        internal_assert(op->args.size() == 2);
        Value *buffer = codegen(op->args[0]);
        Value *arg = codegen(op->args[1]);
        builder->CreateStore(arg, buffer_host_dirty_ptr(buffer));
        value = ConstantInt::get(i32, 0);
    } else if (op->is_intrinsic(Call::set_dev_dirty)) {
        internal_assert(op->args.size() == 2);
        Value *buffer = codegen(op->args[0]);
        Value *arg = codegen(op->args[1]);
        builder->CreateStore(arg, buffer_dev_dirty_ptr(buffer));
        value = ConstantInt::get(i32, 0);
    } else if (op->is_intrinsic(Call::null_handle)) {
        internal_assert(op->args.size() == 0) << "null_handle takes no arguments\n";
        internal_assert(op->type.is_handle()) << "null_handle must return a Handle type\n";
        value = ConstantPointerNull::get(i8->getPointerTo());
    } else if (op->is_intrinsic(Call::address_of)) {
        internal_assert(op->args.size() == 1) << "address_of takes one argument\n";
        internal_assert(op->type.is_handle()) << "address_of must return a Handle type\n";
        const Load *load = op->args[0].as<Load>();
        internal_assert(load) << "The sole argument to address_of must be a Load node\n";
        internal_assert(load->index.type().is_scalar()) << "Can't take the address of a vector load\n";

        value = codegen_buffer_pointer(load->name, load->type, load->index);

    } else if (op->is_intrinsic(Call::trace) ||
               op->is_intrinsic(Call::trace_expr)) {

        int int_args = (int)(op->args.size()) - 5;
        internal_assert(int_args >= 0);

        // Make a global string for the func name. Should be the same for all lanes.
        Value *name = codegen(unbroadcast(op->args[0]));

        // Codegen the event type. Should be the same for all lanes.
        Value *event_type = codegen(unbroadcast(op->args[1]));

        // Codegen the buffer id
        Expr id = op->args[2];
        Value *realization_id;
        if (id.as<Broadcast>()) {
            realization_id = codegen(unbroadcast(id));
        } else {
            realization_id = codegen(id);
        }

        // Codegen the value index. Should be the same for all lanes.
        Value *value_index = codegen(unbroadcast(op->args[3]));

        // Allocate and populate a stack entry for the value arg
        Type type = op->args[4].type();
        Value *value_stored_array = create_alloca_at_entry(llvm_type_of(type), 1);
        Value *value_stored = codegen(op->args[4]);
        builder->CreateStore(value_stored, value_stored_array);
        value_stored_array = builder->CreatePointerCast(value_stored_array, i8->getPointerTo());

        // Allocate and populate a stack array for the integer args
        Value *coords;
        if (int_args > 0) {
            llvm::Type *coords_type = llvm_type_of(op->args[5].type());
            coords = create_alloca_at_entry(coords_type, int_args);
            for (int i = 0; i < int_args; i++) {
                Value *coord_ptr =
                    builder->CreateConstInBoundsGEP1_32(
#if LLVM_VERSION >= 37
                        coords_type,
#endif
                        coords,
                        i);
                builder->CreateStore(codegen(op->args[5+i]), coord_ptr);
            }
            coords = builder->CreatePointerCast(coords, i32->getPointerTo());
        } else {
            coords = Constant::getNullValue(i32->getPointerTo());
        }

        StructType *trace_event_type = module->getTypeByName("struct.halide_trace_event");
        user_assert(trace_event_type) << "The module being generated does not support tracing.\n";
        Value *trace_event = create_alloca_at_entry(trace_event_type, 1);

        Value *members[10] = {
            name,
            event_type,
            realization_id,
            ConstantInt::get(i32, type.code()),
            ConstantInt::get(i32, type.bits()),
            ConstantInt::get(i32, type.lanes()),
            value_index,
            value_stored_array,
            ConstantInt::get(i32, int_args * type.lanes()),
            coords};

        for (size_t i = 0; i < sizeof(members)/sizeof(members[0]); i++) {
            Value *field_ptr =
                builder->CreateConstInBoundsGEP2_32(
#if LLVM_VERSION >= 37
                    trace_event_type,
#endif
                    trace_event,
                    0,
                    i);
            builder->CreateStore(members[i], field_ptr);
        }

        // Call the runtime function
        vector<Value *> args(2);
        args[0] = get_user_context();
        args[1] = trace_event;

        llvm::Function *trace_fn = module->getFunction("halide_trace");
        internal_assert(trace_fn);

        value = builder->CreateCall(trace_fn, args);

        if (op->is_intrinsic(Call::trace_expr)) {
            value = value_stored;
        }

    } else if (op->is_intrinsic(Call::lerp)) {
        internal_assert(op->args.size() == 3);
        value = codegen(lower_lerp(op->args[0], op->args[1], op->args[2]));
    } else if (op->is_intrinsic(Call::popcount)) {
        internal_assert(op->args.size() == 1);
        std::vector<llvm::Type*> arg_type(1);
        arg_type[0] = llvm_type_of(op->args[0].type());
        llvm::Function *fn = Intrinsic::getDeclaration(module.get(), Intrinsic::ctpop, arg_type);
        CallInst *call = builder->CreateCall(fn, codegen(op->args[0]));
        value = call;
    } else if (op->is_intrinsic(Call::count_leading_zeros) ||
               op->is_intrinsic(Call::count_trailing_zeros)) {
        internal_assert(op->args.size() == 1);
        std::vector<llvm::Type*> arg_type(1);
        arg_type[0] = llvm_type_of(op->args[0].type());
        llvm::Function *fn = Intrinsic::getDeclaration(module.get(),
                                                       (op->is_intrinsic(Call::count_leading_zeros)) ? Intrinsic::ctlz :
                                                       Intrinsic::cttz,
                                                       arg_type);
        llvm::Value *zero_is_not_undef = llvm::ConstantInt::getFalse(*context);
        llvm::Value *args[2] = { codegen(op->args[0]), zero_is_not_undef };
        CallInst *call = builder->CreateCall(fn, args);
        value = call;
    } else if (op->is_intrinsic(Call::return_second)) {
        internal_assert(op->args.size() == 2);
        codegen(op->args[0]);
        value = codegen(op->args[1]);
    } else if (op->is_intrinsic(Call::if_then_else)) {
        if (op->type.is_vector()) {
            scalarize(op);

        } else {

            internal_assert(op->args.size() == 3);

            BasicBlock *true_bb = BasicBlock::Create(*context, "true_bb", function);
            BasicBlock *false_bb = BasicBlock::Create(*context, "false_bb", function);
            BasicBlock *after_bb = BasicBlock::Create(*context, "after_bb", function);
            builder->CreateCondBr(codegen(op->args[0]), true_bb, false_bb);
            builder->SetInsertPoint(true_bb);
            Value *true_value = codegen(op->args[1]);
            builder->CreateBr(after_bb);

            builder->SetInsertPoint(false_bb);
            Value *false_value = codegen(op->args[2]);
            builder->CreateBr(after_bb);

            builder->SetInsertPoint(after_bb);

            PHINode *phi = builder->CreatePHI(true_value->getType(), 2);
            phi->addIncoming(true_value, true_bb);
            phi->addIncoming(false_value, false_bb);

            value = phi;
        }
    } else if (op->is_intrinsic(Call::make_struct)) {
        if (op->type.is_vector()) {
            // Make a vector-of-structs
            scalarize(op);
        } else {
            // Codegen each element.
            assert(!op->args.empty());
            vector<llvm::Value *> args(op->args.size());
            vector<llvm::Type *> types(op->args.size());
            for (size_t i = 0; i < op->args.size(); i++) {
                args[i] = codegen(op->args[i]);
                types[i] = args[i]->getType();
            }

            // Create an struct on the stack.
            StructType *struct_t = StructType::create(types);
            Value *ptr = create_alloca_at_entry(struct_t, 1);

            // Put the elements in the struct.
            for (size_t i = 0; i < args.size(); i++) {
                Value *field_ptr =
                    builder->CreateConstInBoundsGEP2_32(
#if LLVM_VERSION >= 37
                        struct_t,
#endif
                        ptr,
                        0,
                        i);
                builder->CreateStore(args[i], field_ptr);
            }

            value = ptr;
        }

    } else if (op->is_intrinsic(Call::stringify)) {
        assert(!op->args.empty());

        if (op->type.is_vector()) {
            scalarize(op);
        } else {

            // Compute the maximum possible size of the message.
            int buf_size = 1; // One for the terminating zero.
            for (size_t i = 0; i < op->args.size(); i++) {
                Type t = op->args[i].type();
                if (op->args[i].as<StringImm>()) {
                    buf_size += op->args[i].as<StringImm>()->value.size();
                } else if (t.is_int() || t.is_uint()) {
                    buf_size += 19; // 2^64 = 18446744073709551616
                } else if (t.is_float()) {
                    if (t.bits() == 32) {
                        buf_size += 47; // %f format of max negative float
                    } else {
                        buf_size += 14; // Scientific notation with 6 decimal places.
                    }
                } else {
                    internal_assert(t.is_handle());
                    buf_size += 18; // 0x0123456789abcdef
                }
            }
            // Round up to a multiple of 16 bytes.
            buf_size = ((buf_size + 15)/16)*16;

            // Clamp to at most 8k.
            if (buf_size > 8192) buf_size = 8192;

            // Allocate a stack array to hold the message.
            llvm::Value *buf = create_alloca_at_entry(i8, buf_size);

            llvm::Value *dst = buf;
            llvm::Value *buf_end = builder->CreateConstGEP1_32(buf, buf_size);

            llvm::Function *append_string  = module->getFunction("halide_string_to_string");
            llvm::Function *append_int64   = module->getFunction("halide_int64_to_string");
            llvm::Function *append_uint64  = module->getFunction("halide_uint64_to_string");
            llvm::Function *append_double  = module->getFunction("halide_double_to_string");
            llvm::Function *append_pointer = module->getFunction("halide_pointer_to_string");

            internal_assert(append_string);
            internal_assert(append_int64);
            internal_assert(append_uint64);
            internal_assert(append_double);
            internal_assert(append_pointer);

            for (size_t i = 0; i < op->args.size(); i++) {
                const StringImm *s = op->args[i].as<StringImm>();
                Type t = op->args[i].type();
                internal_assert(t.lanes() == 1);
                vector<Value *> call_args(2);
                call_args[0] = dst;
                call_args[1] = buf_end;

                if (s) {
                    call_args.push_back(codegen(op->args[i]));
                    dst = builder->CreateCall(append_string, call_args);
                } else if (t.is_int()) {
                    call_args.push_back(codegen(Cast::make(Int(64), op->args[i])));
                    call_args.push_back(ConstantInt::get(i32, 1));
                    dst = builder->CreateCall(append_int64, call_args);
                } else if (t.is_uint()) {
                    call_args.push_back(codegen(Cast::make(UInt(64), op->args[i])));
                    call_args.push_back(ConstantInt::get(i32, 1));
                    dst = builder->CreateCall(append_uint64, call_args);
                } else if (t.is_float()) {
                    call_args.push_back(codegen(Cast::make(Float(64), op->args[i])));
                    // Use scientific notation for doubles
                    call_args.push_back(ConstantInt::get(i32, t.bits() == 64 ? 1 : 0));
                    dst = builder->CreateCall(append_double, call_args);
                } else {
                    internal_assert(t.is_handle());
                    call_args.push_back(codegen(op->args[i]));
                    dst = builder->CreateCall(append_pointer, call_args);
                }
            }
            value = buf;
        }
    } else if (op->is_intrinsic(Call::memoize_expr)) {
        // Used as an annotation for caching, should be invisible to
        // codegen. Ignore arguments beyond the first as they are only
        // used in the cache key.
        internal_assert(op->args.size() > 0);
        value = codegen(op->args[0]);
    } else if (op->is_intrinsic(Call::copy_memory)) {
        value = builder->CreateMemCpy(codegen(op->args[0]),
                                      codegen(op->args[1]),
                                      codegen(op->args[2]), 0);
    } else if (op->is_intrinsic(Call::register_destructor)) {
        internal_assert(op->args.size() == 2);
        const StringImm *fn = op->args[0].as<StringImm>();
        internal_assert(fn);
        Expr arg = op->args[1];
        internal_assert(arg.type().is_handle());
        llvm::Function *f = module->getFunction(fn->value);
        if (!f) {
            llvm::Type *arg_types[] = {i8->getPointerTo(), i8->getPointerTo()};
            FunctionType *func_t = FunctionType::get(void_t, arg_types, false);
            f = llvm::Function::Create(func_t, llvm::Function::ExternalLinkage, fn->value, module.get());
            f->setCallingConv(CallingConv::C);
        }
        register_destructor(f, codegen(arg), Always);
    } else if (op->call_type == Call::Intrinsic ||
               op->call_type == Call::PureIntrinsic) {
        internal_error << "Unknown intrinsic: " << op->name << "\n";
    } else if (op->call_type == Call::PureExtern && op->name == "pow_f32") {
        internal_assert(op->args.size() == 2);
        Expr x = op->args[0];
        Expr y = op->args[1];
        Expr e = Internal::halide_exp(Internal::halide_log(x) * y);
        e.accept(this);
    } else if (op->call_type == Call::PureExtern && op->name == "log_f32") {
        internal_assert(op->args.size() == 1);
        Expr e = Internal::halide_log(op->args[0]);
        e.accept(this);
    } else if (op->call_type == Call::PureExtern && op->name == "exp_f32") {
        internal_assert(op->args.size() == 1);
        Expr e = Internal::halide_exp(op->args[0]);
        e.accept(this);
    } else if (op->call_type == Call::PureExtern &&
               (op->name == "is_nan_f32" || op->name == "is_nan_f64")) {
        internal_assert(op->args.size() == 1);
        Value *a = codegen(op->args[0]);
        value = builder->CreateFCmpUNO(a, a);
    } else {
        // It's an extern call.

        std::string name;
        if (op->call_type == Call::ExternCPlusPlus) {
            user_assert(get_target().has_feature(Target::CPlusPlusMangling)) <<
                "Target must specify C++ name mangling (\"c_plus_plus_name_mangling\") in order to call C++ externs. (" <<
                op->name << ")\n";

            std::vector<std::string> namespaces;
            name = extract_namespaces(op->name, namespaces);
            std::vector<ExternFuncArgument> mangle_args;
            for (const auto &arg : op->args) {
                mangle_args.push_back(ExternFuncArgument(arg));
            }
            name = cplusplus_function_mangled_name(name, namespaces, op->type, mangle_args, get_target());
        } else {
            name = op->name;
        }

        // Codegen the args
        vector<Value *> args(op->args.size());
        for (size_t i = 0; i < op->args.size(); i++) {
            args[i] = codegen(op->args[i]);
        }

        llvm::Function *fn = module->getFunction(name);

        llvm::Type *result_type = llvm_type_of(op->type);

        // Add a user context arg as needed. It's never a vector.
        bool takes_user_context = function_takes_user_context(op->name);
        if (takes_user_context) {
            internal_assert(fn) << "External function " << op->name << "is marked as taking user_context, but is not in the runtime module. Check if runtime_api.cpp needs to be rebuilt.\n";
            debug(4) << "Adding user_context to " << op->name << " args\n";
            args.insert(args.begin(), get_user_context());
        }

        // If we can't find it, declare it extern "C"
        if (!fn) {
            vector<llvm::Type *> arg_types(args.size());
            for (size_t i = 0; i < args.size(); i++) {
                arg_types[i] = args[i]->getType();
                if (arg_types[i]->isVectorTy()) {
                    VectorType *vt = dyn_cast<VectorType>(arg_types[i]);
                    arg_types[i] = vt->getElementType();
                }
            }

            llvm::Type *scalar_result_type = result_type;
            if (result_type->isVectorTy()) {
                VectorType *vt = dyn_cast<VectorType>(result_type);
                scalar_result_type = vt->getElementType();
            }

            FunctionType *func_t = FunctionType::get(scalar_result_type, arg_types, false);

            fn = llvm::Function::Create(func_t, llvm::Function::ExternalLinkage, name, module.get());
            fn->setCallingConv(CallingConv::C);
            debug(4) << "Did not find " << op->name << ". Declared it extern \"C\".\n";
        } else {
            debug(4) << "Found " << op->name << "\n";

            // TODO: Say something more accurate here as there is now
            // partial information in the handle_type field, but it is
            // not clear it can be matched to the LLVM types and it is
            // not always there.
            // Halide's type system doesn't preserve pointer types
            // correctly (they just get called "Handle()"), so we may
            // need to pointer cast to the appropriate type. Only look at
            // fixed params (not varags) in llvm function.
            FunctionType *func_t = fn->getFunctionType();
            for (size_t i = takes_user_context ? 1 : 0;
                 i < std::min(args.size(), (size_t)(func_t->getNumParams()));
                 i++) {
                Expr halide_arg = takes_user_context ? op->args[i-1] : op->args[i];
                if (halide_arg.type().is_handle()) {
                    llvm::Type *t = func_t->getParamType(i);

                    // Widen to vector-width as needed. If the
                    // function doesn't actually take a vector,
                    // individual lanes will be extracted below.
                    if (halide_arg.type().is_vector() &&
                        !t->isVectorTy()) {
                        t = VectorType::get(t, halide_arg.type().lanes());
                    }

                    if (t != args[i]->getType()) {
                        debug(4) << "Pointer casting argument to extern call: "
                                 << halide_arg << "\n";
                        args[i] = builder->CreatePointerCast(args[i], t);
                    }
                }
            }
        }

        if (op->type.is_scalar()) {
            CallInst *call = builder->CreateCall(fn, args);
            if (op->is_pure()) {
                call->setDoesNotAccessMemory();
            }
            call->setDoesNotThrow();
            value = call;
        } else {

            // Check if a vector version of the function already
            // exists at some useful width.
            pair<llvm::Function *, int> vec =
                find_vector_runtime_function(name, op->type.lanes());
            llvm::Function *vec_fn = vec.first;
            int w = vec.second;

            if (vec_fn) {
                value = call_intrin(llvm_type_of(op->type), w,
                                    vec_fn->getName(), args);
            } else {

                // No vector version found. Scalarize. Extract each simd
                // lane in turn and do one scalar call to the function.
                value = UndefValue::get(result_type);
                for (int i = 0; i < op->type.lanes(); i++) {
                    Value *idx = ConstantInt::get(i32, i);
                    vector<Value *> arg_lane(args.size());
                    for (size_t j = 0; j < args.size(); j++) {
                        if (args[j]->getType()->isVectorTy()) {
                            arg_lane[j] = builder->CreateExtractElement(args[j], idx);
                        } else {
                            arg_lane[j] = args[j];
                        }
                    }
                    CallInst *call = builder->CreateCall(fn, arg_lane);
                    if (op->is_pure()) {
                        call->setDoesNotAccessMemory();
                    }
                    call->setDoesNotThrow();
                    if (!call->getType()->isVoidTy()) {
                        value = builder->CreateInsertElement(value, call, idx);
                    } // otherwise leave it as undef.
                }
            }
        }
    }
}

void CodeGen_LLVM::visit(const Let *op) {
    sym_push(op->name, codegen(op->value));
    if (op->value.type() == Int(32)) {
        alignment_info.push(op->name, modulus_remainder(op->value, alignment_info));
    }
    value = codegen(op->body);
    if (op->value.type() == Int(32)) {
        alignment_info.pop(op->name);
    }
    sym_pop(op->name);
}

void CodeGen_LLVM::visit(const LetStmt *op) {
    sym_push(op->name, codegen(op->value));

    if (op->value.type() == Int(32)) {
        alignment_info.push(op->name, modulus_remainder(op->value, alignment_info));
    }

    codegen(op->body);

    if (op->value.type() == Int(32)) {
        alignment_info.pop(op->name);
    }

    sym_pop(op->name);
}

void CodeGen_LLVM::visit(const AssertStmt *op) {
    create_assertion(codegen(op->condition), op->message);
}

Constant *CodeGen_LLVM::create_string_constant(const string &s) {
    map<string, Constant *>::iterator iter = string_constants.find(s);
    if (iter == string_constants.end()) {
        vector<char> data;
        data.reserve(s.size()+1);
        data.insert(data.end(), s.begin(), s.end());
        data.push_back(0);
        Constant *val = create_constant_binary_blob(data, "str");
        string_constants[s] = val;
        return val;
    } else {
        return iter->second;
    }
}

Constant *CodeGen_LLVM::create_constant_binary_blob(const vector<char> &data, const string &name) {

    llvm::Type *type = ArrayType::get(i8, data.size());
    GlobalVariable *global = new GlobalVariable(*module, type,
                                                true, GlobalValue::PrivateLinkage,
                                                0, name);
    ArrayRef<unsigned char> data_array((const unsigned char *)&data[0], data.size());
    global->setInitializer(ConstantDataArray::get(*context, data_array));
    global->setAlignment(32);

    Constant *zero = ConstantInt::get(i32, 0);
    Constant *zeros[] = {zero, zero};
#if LLVM_VERSION >= 37
    Constant *ptr = ConstantExpr::getInBoundsGetElementPtr(type, global, zeros);
#else
    Constant *ptr = ConstantExpr::getInBoundsGetElementPtr(global, zeros);
#endif
    return ptr;
}

void CodeGen_LLVM::create_assertion(Value *cond, Expr message, llvm::Value *error_code) {

    internal_assert(!message.defined() || message.type() == Int(32))
        << "Assertion result is not an int: " << message;

    if (target.has_feature(Target::NoAsserts)) return;

    // If the condition is a vector, fold it down to a scalar
    VectorType *vt = dyn_cast<VectorType>(cond->getType());
    if (vt) {
        Value *scalar_cond = builder->CreateExtractElement(cond, ConstantInt::get(i32, 0));
        for (unsigned i = 1; i < vt->getNumElements(); i++) {
            Value *lane = builder->CreateExtractElement(cond, ConstantInt::get(i32, i));
            scalar_cond = builder->CreateAnd(scalar_cond, lane);
        }
        cond = scalar_cond;
    }

    // Make a new basic block for the assert
    BasicBlock *assert_fails_bb = BasicBlock::Create(*context, "assert failed", function);
    BasicBlock *assert_succeeds_bb = BasicBlock::Create(*context, "assert succeeded", function);

    // If the condition fails, enter the assert body, otherwise, enter the block after
    builder->CreateCondBr(cond, assert_succeeds_bb, assert_fails_bb, very_likely_branch);

    // Build the failure case
    builder->SetInsertPoint(assert_fails_bb);

    // Call the error handler
    if (!error_code) error_code = codegen(message);

    return_with_error_code(error_code);

    // Continue on using the success case
    builder->SetInsertPoint(assert_succeeds_bb);
}

void CodeGen_LLVM::return_with_error_code(llvm::Value *error_code) {
    // Branch to the destructor block, which cleans up and then bails out.
    BasicBlock *dtors = get_destructor_block();

    // Hook up our error code to the phi node that the destructor block starts with.
    PHINode *phi = dyn_cast<PHINode>(dtors->begin());
    internal_assert(phi) << "The destructor block is supposed to start with a phi node\n";
    phi->addIncoming(error_code, builder->GetInsertBlock());

    builder->CreateBr(get_destructor_block());
}

void CodeGen_LLVM::visit(const ProducerConsumer *op) {
    BasicBlock *produce = BasicBlock::Create(*context, std::string("produce ") + op->name, function);
    builder->CreateBr(produce);
    builder->SetInsertPoint(produce);
    codegen(op->produce);

    if (op->update.defined()) {
        BasicBlock *update = BasicBlock::Create(*context, std::string("update ") + op->name, function);
        builder->CreateBr(update);
        builder->SetInsertPoint(update);
        codegen(op->update);
    }

    BasicBlock *consume = BasicBlock::Create(*context, std::string("consume ") + op->name, function);
    builder->CreateBr(consume);
    builder->SetInsertPoint(consume);
    codegen(op->consume);
}

void CodeGen_LLVM::visit(const For *op) {
    Value *min = codegen(op->min);
    Value *extent = codegen(op->extent);

    if (op->for_type == ForType::Serial) {
        Value *max = builder->CreateNSWAdd(min, extent);

        BasicBlock *preheader_bb = builder->GetInsertBlock();

        // Make a new basic block for the loop
        BasicBlock *loop_bb = BasicBlock::Create(*context, std::string("for ") + op->name, function);
        // Create the block that comes after the loop
        BasicBlock *after_bb = BasicBlock::Create(*context, std::string("end for ") + op->name, function);

        // If min < max, fall through to the loop bb
        Value *enter_condition = builder->CreateICmpSLT(min, max);
        builder->CreateCondBr(enter_condition, loop_bb, after_bb, very_likely_branch);
        builder->SetInsertPoint(loop_bb);

        // Make our phi node.
        PHINode *phi = builder->CreatePHI(i32, 2);
        phi->addIncoming(min, preheader_bb);

        // Within the loop, the variable is equal to the phi value
        sym_push(op->name, phi);

        // Emit the loop body
        codegen(op->body);

        // Update the counter
        Value *next_var = builder->CreateNSWAdd(phi, ConstantInt::get(i32, 1));

        // Add the back-edge to the phi node
        phi->addIncoming(next_var, builder->GetInsertBlock());

        // Maybe exit the loop
        Value *end_condition = builder->CreateICmpNE(next_var, max);
        builder->CreateCondBr(end_condition, loop_bb, after_bb);

        builder->SetInsertPoint(after_bb);

        // Pop the loop variable from the scope
        sym_pop(op->name);
    } else if (op->for_type == ForType::Parallel) {

        debug(3) << "Entering parallel for loop over " << op->name << "\n";

        // Find every symbol that the body of this loop refers to
        // and dump it into a closure
        Closure closure(op->body, op->name);

        // Allocate a closure
        StructType *closure_t = build_closure_type(closure, buffer_t_type, context);
        Value *ptr = create_alloca_at_entry(closure_t, 1);

        // Fill in the closure
        pack_closure(closure_t, ptr, closure, symbol_table, buffer_t_type, builder);

        // Make a new function that does one iteration of the body of the loop
        llvm::Type *voidPointerType = (llvm::Type *)(i8->getPointerTo());
        llvm::Type *args_t[] = {voidPointerType, i32, voidPointerType};
        FunctionType *func_t = FunctionType::get(i32, args_t, false);
        llvm::Function *containing_function = function;
        function = llvm::Function::Create(func_t, llvm::Function::InternalLinkage,
                                          "par for " + function->getName() + "_" + op->name, module.get());
        function->setDoesNotAlias(3);

        // Make the initial basic block and jump the builder into the new function
        IRBuilderBase::InsertPoint call_site = builder->saveIP();
        BasicBlock *block = BasicBlock::Create(*context, "entry", function);
        builder->SetInsertPoint(block);

        // Get the user context value before swapping out the symbol table.
        Value *user_context = get_user_context();

        // Save the destructor block
        BasicBlock *parent_destructor_block = destructor_block;
        destructor_block = nullptr;

        // Make a new scope to use
        Scope<Value *> saved_symbol_table;
        symbol_table.swap(saved_symbol_table);

        // Get the function arguments

        // The user context is first argument of the function; it's
        // important that we override the name to be "__user_context",
        // since the LLVM function has a random auto-generated name for
        // this argument.
        llvm::Function::arg_iterator iter = function->arg_begin();
        sym_push("__user_context", iterator_to_pointer(iter));

        // Next is the loop variable.
        ++iter;
        sym_push(op->name, iterator_to_pointer(iter));

        // The closure pointer is the third and last argument.
        ++iter;
        iter->setName("closure");
        Value *closure_handle = builder->CreatePointerCast(iterator_to_pointer(iter),
                                                           closure_t->getPointerTo());
        // Load everything from the closure into the new scope
        unpack_closure(closure, symbol_table, closure_t, closure_handle, builder);

        // Generate the new function body
        codegen(op->body);

        // Return success
        return_with_error_code(ConstantInt::get(i32, 0));

        // Move the builder back to the main function and call do_par_for
        builder->restoreIP(call_site);
        llvm::Function *do_par_for = module->getFunction("halide_do_par_for");
        internal_assert(do_par_for) << "Could not find halide_do_par_for in initial module\n";
        do_par_for->setDoesNotAlias(5);
        //do_par_for->setDoesNotCapture(5);
        ptr = builder->CreatePointerCast(ptr, i8->getPointerTo());
        Value *args[] = {user_context, function, min, extent, ptr};
        debug(4) << "Creating call to do_par_for\n";
        Value *result = builder->CreateCall(do_par_for, args);

        debug(3) << "Leaving parallel for loop over " << op->name << "\n";

        // Now restore the scope
        symbol_table.swap(saved_symbol_table);
        function = containing_function;

        // Restore the destructor block
        destructor_block = parent_destructor_block;

        // Check for success
        Value *did_succeed = builder->CreateICmpEQ(result, ConstantInt::get(i32, 0));
        create_assertion(did_succeed, Expr(), result);

    } else {
        internal_error << "Unknown type of For node. Only Serial and Parallel For nodes should survive down to codegen.\n";
    }
}

void CodeGen_LLVM::visit(const Store *op) {
    // Even on 32-bit systems, Handles are treated as 64-bit in
    // memory, so convert stores of handles to stores of uint64_ts.
    if (op->value.type().is_handle()) {
        Expr v = reinterpret(UInt(64, op->value.type().lanes()), op->value);
        codegen(Store::make(op->name, v, op->index, op->param));
        return;
    }

    Halide::Type value_type = op->value.type();
    Value *val = codegen(op->value);
    bool is_external = (external_buffer.find(op->name) != external_buffer.end());
    // Scalar
    if (value_type.is_scalar()) {
        Value *ptr = codegen_buffer_pointer(op->name, value_type, op->index);
        StoreInst *store = builder->CreateAlignedStore(val, ptr, value_type.bytes());
        add_tbaa_metadata(store, op->name, op->index);
    } else {
        int alignment = value_type.bytes();
        const Ramp *ramp = op->index.as<Ramp>();
        if (ramp && is_one(ramp->stride)) {

            int native_bits = native_vector_bits();
            int native_bytes = native_bits / 8;

            // Boost the alignment if possible, up to the native vector width.
            ModulusRemainder mod_rem = modulus_remainder(ramp->base, alignment_info);
            while ((mod_rem.remainder & 1) == 0 &&
                       (mod_rem.modulus & 1) == 0 &&
                       alignment < native_bytes) {
                    mod_rem.modulus /= 2;
                    mod_rem.remainder /= 2;
                    alignment *= 2;
            }

            // If it is an external buffer, then we cannot assume that the host pointer
            // is aligned to at least the native vector width. However, we may be able to do
            // better than just assuming that it is unaligned.
            if (is_external && op->param.defined()) {
                int host_alignment = op->param.host_alignment();
                alignment = gcd(alignment, host_alignment);
            }

            // For dense vector stores wider than the native vector
            // width, bust them up into native vectors.
            int store_lanes = value_type.lanes();
            int native_lanes = native_bits / value_type.bits();

            for (int i = 0; i < store_lanes; i += native_lanes) {
                int slice_lanes = std::min(native_lanes, store_lanes - i);
                Expr slice_base = simplify(ramp->base + i);
                Expr slice_index = slice_lanes == 1 ? slice_base : Ramp::make(slice_base, 1, slice_lanes);
                Value *slice_val = slice_vector(val, i, slice_lanes);
                Value *elt_ptr = codegen_buffer_pointer(op->name, value_type.element_of(), slice_base);
                Value *vec_ptr = builder->CreatePointerCast(elt_ptr, slice_val->getType()->getPointerTo());
                StoreInst *store = builder->CreateAlignedStore(slice_val, vec_ptr, alignment);
                add_tbaa_metadata(store, op->name, slice_index);
            }
        } else if (ramp) {
            Type ptr_type = value_type.element_of();
            Value *ptr = codegen_buffer_pointer(op->name, ptr_type, ramp->base);
            const IntImm *const_stride = ramp->stride.as<IntImm>();
            Value *stride = codegen(ramp->stride);
            // Scatter without generating the indices as a vector
            for (int i = 0; i < ramp->lanes; i++) {
                Constant *lane = ConstantInt::get(i32, i);
                Value *v = builder->CreateExtractElement(val, lane);
                if (const_stride) {
                    // Use a constant offset from the base pointer
                    Value *p =
                        builder->CreateConstInBoundsGEP1_32(
#if LLVM_VERSION >= 37
                            llvm_type_of(ptr_type),
#endif
                            ptr,
                            const_stride->value * i);
                    StoreInst *store = builder->CreateStore(v, p);
                    add_tbaa_metadata(store, op->name, op->index);
                } else {
                    // Increment the pointer by the stride for each element
                    StoreInst *store = builder->CreateStore(v, ptr);
                    add_tbaa_metadata(store, op->name, op->index);
                    ptr = builder->CreateInBoundsGEP(ptr, stride);
                }
            }
        } else {
            // Scatter
            Value *index = codegen(op->index);
            for (int i = 0; i < value_type.lanes(); i++) {
                Value *lane = ConstantInt::get(i32, i);
                Value *idx = builder->CreateExtractElement(index, lane);
                Value *v = builder->CreateExtractElement(val, lane);
                Value *ptr = codegen_buffer_pointer(op->name, value_type.element_of(), idx);
                StoreInst *store = builder->CreateStore(v, ptr);
                add_tbaa_metadata(store, op->name, op->index);
            }
        }
    }

}


void CodeGen_LLVM::visit(const Block *op) {
    codegen(op->first);
    if (op->rest.defined()) codegen(op->rest);
}

void CodeGen_LLVM::visit(const Realize *op) {
    internal_error << "Realize encountered during codegen\n";
}

void CodeGen_LLVM::visit(const Provide *op) {
    internal_error << "Provide encountered during codegen\n";
}

void CodeGen_LLVM::visit(const IfThenElse *op) {
    BasicBlock *true_bb = BasicBlock::Create(*context, "true_bb", function);
    BasicBlock *false_bb = BasicBlock::Create(*context, "false_bb", function);
    BasicBlock *after_bb = BasicBlock::Create(*context, "after_bb", function);
    builder->CreateCondBr(codegen(op->condition), true_bb, false_bb);

    builder->SetInsertPoint(true_bb);
    codegen(op->then_case);
    builder->CreateBr(after_bb);

    builder->SetInsertPoint(false_bb);
    if (op->else_case.defined()) {
        codegen(op->else_case);
    }
    builder->CreateBr(after_bb);

    builder->SetInsertPoint(after_bb);
}

void CodeGen_LLVM::visit(const Evaluate *op) {
    codegen(op->value);

    // Discard result
    value = nullptr;
}

Value *CodeGen_LLVM::create_alloca_at_entry(llvm::Type *t, int n, bool zero_initialize, const string &name) {
    IRBuilderBase::InsertPoint here = builder->saveIP();
    BasicBlock *entry = &builder->GetInsertBlock()->getParent()->getEntryBlock();
    if (entry->empty()) {
        builder->SetInsertPoint(entry);
    } else {
        builder->SetInsertPoint(entry, entry->getFirstInsertionPt());
    }
    Value *size = ConstantInt::get(i32, n);
    AllocaInst *ptr = builder->CreateAlloca(t, size, name);
    if (t->isVectorTy() || n > 1) {
        ptr->setAlignment(native_vector_bits() / 8);
    }

    if (zero_initialize) {
        internal_assert(n == 1) << "Zero initialization for stack arrays not implemented\n";
        builder->CreateStore(Constant::getNullValue(t), ptr);
    }
    builder->restoreIP(here);
    return ptr;
}

Value *CodeGen_LLVM::get_user_context() const {
    Value *ctx = sym_get("__user_context", false);
    if (!ctx) {
        ctx = ConstantPointerNull::get(i8->getPointerTo()); // void*
    }
    return ctx;
}

Value *CodeGen_LLVM::call_intrin(Type result_type, int intrin_lanes,
                                 const string &name, vector<Expr> args) {
    vector<Value *> arg_values(args.size());
    for (size_t i = 0; i < args.size(); i++) {
        arg_values[i] = codegen(args[i]);
    }

    return call_intrin(llvm_type_of(result_type),
                       intrin_lanes,
                       name, arg_values);
}

Value *CodeGen_LLVM::call_intrin(llvm::Type *result_type, int intrin_lanes,
                                 const string &name, vector<Value *> arg_values) {
    internal_assert(result_type->isVectorTy()) << "call_intrin is for vector intrinsics only\n";

    int arg_lanes = (int)(result_type->getVectorNumElements());

    if (intrin_lanes != arg_lanes) {
        // Cut up each arg into appropriately-sized pieces, call the
        // intrinsic on each, then splice together the results.
        vector<Value *> results;
        for (int start = 0; start < arg_lanes; start += intrin_lanes) {
            vector<Value *> args;
            for (size_t i = 0; i < arg_values.size(); i++) {
                if (arg_values[i]->getType()->isVectorTy()) {
                    internal_assert((int)arg_values[i]->getType()->getVectorNumElements() == arg_lanes);
                    args.push_back(slice_vector(arg_values[i], start, intrin_lanes));
                } else {
                    args.push_back(arg_values[i]);
                }
            }

            llvm::Type *result_slice_type =
                llvm::VectorType::get(result_type->getScalarType(), intrin_lanes);

            results.push_back(call_intrin(result_slice_type, intrin_lanes, name, args));
        }
        Value *result = concat_vectors(results);
        return slice_vector(result, 0, arg_lanes);
    }

    vector<llvm::Type *> arg_types(arg_values.size());
    for (size_t i = 0; i < arg_values.size(); i++) {
        arg_types[i] = arg_values[i]->getType();
    }

    llvm::Function *fn = module->getFunction(name);

    if (!fn) {
        llvm::Type *intrinsic_result_type = VectorType::get(result_type->getScalarType(), intrin_lanes);
        FunctionType *func_t = FunctionType::get(intrinsic_result_type, arg_types, false);
        fn = llvm::Function::Create(func_t, llvm::Function::ExternalLinkage, name, module.get());
        fn->setCallingConv(CallingConv::C);
    }

    CallInst *call = builder->CreateCall(fn, arg_values);

    call->setDoesNotAccessMemory();
    call->setDoesNotThrow();

    return call;
}

Value *CodeGen_LLVM::slice_vector(Value *vec, int start, int size) {
    int vec_lanes = vec->getType()->getVectorNumElements();

    if (start == 0 && size == vec_lanes) {
        return vec;
    }

    vector<Constant *> indices(size);
    for (int i = 0; i < size; i++) {
        int idx = start + i;
        if (idx >= 0 && idx < vec_lanes) {
            indices[i] = ConstantInt::get(i32, idx);
        } else {
            indices[i] = UndefValue::get(i32);
        }
    }
    Constant *indices_vec = ConstantVector::get(indices);
    Value *undefs = UndefValue::get(vec->getType());
    return builder->CreateShuffleVector(vec, undefs, indices_vec);
}

Value *CodeGen_LLVM::concat_vectors(const vector<Value *> &v) {
    if (v.size() == 1) return v[0];

    internal_assert(!v.empty());

    vector<Value *> vecs = v;

    while (vecs.size() > 1) {
        vector<Value *> new_vecs;

        for (size_t i = 0; i < vecs.size()-1; i += 2) {
            Value *v1 = vecs[i];
            Value *v2 = vecs[i+1];

            int w1 = v1->getType()->getVectorNumElements();
            int w2 = v2->getType()->getVectorNumElements();

            // Possibly pad one of the vectors to match widths.
            if (w1 < w2) {
                v1 = slice_vector(v1, 0, w2);
            } else if (w2 < w1) {
                v2 = slice_vector(v2, 0, w1);
            }
            int w_matched = std::max(w1, w2);

            internal_assert(v1->getType() == v2->getType());

            vector<Constant *> indices(w1 + w2);
            for (int i = 0; i < w1; i++) {
                indices[i] = ConstantInt::get(i32, i);
            }
            for (int i = 0; i < w2; i++) {
                indices[w1 + i] = ConstantInt::get(i32, w_matched + i);
            }
            Constant *indices_vec = ConstantVector::get(indices);

            Value *merged = builder->CreateShuffleVector(v1, v2, indices_vec);

            new_vecs.push_back(merged);
        }

        // If there were an odd number of them, we need to also push
        // the one that didn't get merged.
        if (vecs.size() & 1) {
            new_vecs.push_back(vecs.back());
        }

        vecs.swap(new_vecs);
    }

    return vecs[0];
}

std::pair<llvm::Function *, int> CodeGen_LLVM::find_vector_runtime_function(const std::string &name, int lanes) {
    // Check if a vector version of the function already
    // exists at some useful width. We use the naming
    // convention that a N-wide version of a function foo is
    // called fooxN. All of our intrinsics are power-of-two
    // sized, so starting at the first power of two >= the
    // vector width, we'll try all powers of two in decreasing
    // order.
    vector<int> sizes_to_try;
    int l = 1;
    while (l < lanes) l *= 2;
    for (int i = l; i > 1; i /= 2) {
        sizes_to_try.push_back(i);
    }

    // If none of those match, we'll also try doubling
    // the lanes up to the next power of two (this is to catch
    // cases where we're a 64-bit vector and have a 128-bit
    // vector implementation).
    sizes_to_try.push_back(l*2);

    for (size_t i = 0; i < sizes_to_try.size(); i++) {
        int l = sizes_to_try[i];
        llvm::Function *vec_fn = module->getFunction(name + "x" + std::to_string(l));
        if (vec_fn) {
            return std::make_pair(vec_fn, l);
        }
    }

    return std::make_pair<llvm::Function *, int>(nullptr, 0);
}

}}<|MERGE_RESOLUTION|>--- conflicted
+++ resolved
@@ -1476,16 +1476,7 @@
         int bits;
         if (is_const_power_of_two_integer(op->b, &bits)) {
             Expr one = make_one(op->b.type());
-<<<<<<< HEAD
             value = builder->CreateAnd(codegen(op->a), codegen(op->b - one));
-=======
-            // const Variable *v = op->a.as<Variable>();
-            // if (v && ends_with(v->name, ".host"))
-            //     value = builder->CreateAnd(builder->CreatePtrToInt(codegen(op->a), llvm_type_of(op->b.type())),
-            //                                codegen(op->b - one));
-            // else
-                value = builder->CreateAnd(codegen(op->a), codegen(op->b - one));
->>>>>>> 45b7b940
         } else {
             Value *a = codegen(op->a);
             Value *b = codegen(op->b);
