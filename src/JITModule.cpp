--- conflicted
+++ resolved
@@ -377,17 +377,11 @@
     #endif
     engine_builder.setTargetOptions(options);
     engine_builder.setErrorStr(&error_string);
-<<<<<<< HEAD
     engine_builder.setEngineKind(llvm::EngineKind::JIT);
-#if LLVM_VERSION < 36
-    // >= 3.6 there is only mcjit
-=======
-    engine_builder.setEngineKind(EngineKind::JIT);
 #if LLVM_VERSION < 36 || WITH_NATIVE_CLIENT
     // >= 3.6 there is only mcjit. Native client is currently in a
     // place between 3.5 and 3.6
     #if !WITH_NATIVE_CLIENT
->>>>>>> fcc576b7
     engine_builder.setUseMCJIT(true);
     #endif
     //JITMemoryManager *memory_manager = JITMemoryManager::CreateDefaultMemManager();
