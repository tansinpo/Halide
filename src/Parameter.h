--- conflicted
+++ resolved
@@ -10,44 +10,7 @@
 namespace Halide {
 namespace Internal {
 
-<<<<<<< HEAD
-struct ParameterContents {
-    mutable RefCount ref_count;
-    Type type;
-    bool is_buffer;
-    std::string name;
-    std::string handle_type;
-    Buffer buffer;
-    bool initialized;
-    uint64_t data;
-    uint64_t default_val;
-    Expr min_constraint[4];
-    Expr extent_constraint[4];
-    Expr stride_constraint[4];
-    Expr min_value, max_value;
-    ParameterContents(Type t, bool b, const std::string &n) : type(t), is_buffer(b), name(n), buffer(Buffer()),
-        initialized(false), data(0), default_val(0) {
-        // stride_constraint[0] defaults to 1. This is important for
-        // dense vectorization. You can unset it by setting it to a
-        // null expression. (param.set_stride(0, Expr());)
-        stride_constraint[0] = 1;
-    }
-
-    template<typename T>
-    T &as() {
-        assert(type == type_of<T>());
-        return *((T *)(&data));
-    }
-
-    template<typename T>
-    T &default_as() {
-        assert(type == type_of<T>());
-        return *((T *)(&default_val));
-    }
-};
-=======
 struct ParameterContents;
->>>>>>> 8c3c967e
 
 /** A reference-counted handle to a parameter to a halide
  * pipeline. May be a scalar parameter or a buffer */
@@ -87,61 +50,42 @@
     /** If the parameter is a scalar parameter, get its currently
      * bound value. Only relevant when jitting */
     template<typename T>
-<<<<<<< HEAD
-    T get_scalar() const {
-        assert(contents.defined() && !contents.ptr->is_buffer);
-        return contents.ptr->as<T>();
+    NO_INLINE T get_scalar() {
+        user_assert(type() == type_of<T>())
+            << "Can't get Param<" << type()
+            << "> as scalar of type " << type_of<T>() << "\n";
+        return *((T *)(get_scalar_address()));
+    }
+
+    /** If the parameter is a scalar parameter, set its current
+     * value. Only relevant when jitting */
+    template<typename T>
+    NO_INLINE void set_scalar(T val) {
+        user_assert(type() == type_of<T>())
+            << "Can't set Param<" << type()
+            << "> to scalar of type " << type_of<T>() << "\n";
+        *((T *)(get_scalar_address())) = val;
+    }
+
+    /** If the parameter is a scalar parameter, get its default
+     * value. */
+    template<typename T>
+    NO_INLINE T get_default() const {
+        user_assert(type() == type_of<T>())
+            << "Can't get default for Param<" << type()
+            << "> to scalar of type " << type_of<T>() << "\n";
+        return *((T *)(get_default_address()));
     }
 
     /** If the parameter is a scalar parameter, set its default
      * value. Useful when jitting and for introspection on code
      * written in Halide. */
     template<typename T>
-    T set_default(const T &val) const {
-        assert(contents.defined() && !contents.ptr->is_buffer);
-        contents.ptr->default_as<T>() = val;
-        if (!contents.ptr->initialized) {
-            contents.ptr->as<T>() = val;
-        }
-    }
-
-    /** If the parameter is a scalar parameter, get its default
-     * value. */
-    template<typename T>
-    T get_default() const {
-        assert(contents.defined() && !contents.ptr->is_buffer);
-        return contents.ptr->default_as<T>();
-    }
-
-    /** If the parameter is a buffer parameter, get its currently
-     * bound buffer. Only relevant when jitting */
-    Buffer get_buffer() const {
-        assert(contents.defined() && contents.ptr->is_buffer);
-        return contents.ptr->buffer;
-=======
-    NO_INLINE T get_scalar() {
+    NO_INLINE T set_default(const T &val) const {
         user_assert(type() == type_of<T>())
-            << "Can't get Param<" << type()
-            << "> as scalar of type " << type_of<T>() << "\n";
-        return *((T *)(get_scalar_address()));
->>>>>>> 8c3c967e
-    }
-
-    /** If the parameter is a scalar parameter, set its current
-     * value. Only relevant when jitting */
-    template<typename T>
-<<<<<<< HEAD
-    void set_scalar(T val) {
-        assert(contents.defined() && !contents.ptr->is_buffer);
-        contents.ptr->initialized = true;
-        contents.ptr->as<T>() = val;
-=======
-    NO_INLINE void set_scalar(T val) {
-        user_assert(type() == type_of<T>())
-            << "Can't set Param<" << type()
+            << "Can't set default for Param<" << type()
             << "> to scalar of type " << type_of<T>() << "\n";
-        *((T *)(get_scalar_address())) = val;
->>>>>>> 8c3c967e
+        *((T *)(get_default_address())) = val;
     }
 
     /** If the parameter is a buffer parameter, get its currently
@@ -155,15 +99,9 @@
     /** Get the pointer to the current value of the scalar
      * parameter. For a given parameter, this address will never
      * change. Only relevant when jitting. */
-<<<<<<< HEAD
-    const void *get_scalar_address() const {
-        assert(contents.defined());
-        contents.ptr->initialized = true;
-        return &contents.ptr->data;
-    }
-=======
+
     EXPORT void *get_scalar_address() const;
->>>>>>> 8c3c967e
+    EXPORT void *get_default_address() const;
 
     /** Tests if this handle is the same as another handle */
     EXPORT bool same_as(const Parameter &other) const;
