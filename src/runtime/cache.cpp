--- conflicted
+++ resolved
@@ -24,18 +24,14 @@
                   buf.min[3], buf.extent[3], buf.stride[3]);
 }
 
-<<<<<<< HEAD
-WEAK void debug_print_key(void *user_context, const char *msg, const uint8_t *cache_key, int32_t key_size) {
-=======
-char to_hex_char(int val) {
+WEAK char to_hex_char(int val) {
     if (val < 10) {
         return '0' + val;
     }
     return 'A' + (val - 10);
 }
 
-void debug_print_key(void *user_context, const char *msg, const uint8_t *cache_key, int32_t key_size) {
->>>>>>> 9a9d0dc9
+WEAK void debug_print_key(void *user_context, const char *msg, const uint8_t *cache_key, int32_t key_size) {
     halide_printf(user_context, "Key for %s\n", msg);
     char buf[1024];
     bool append_ellipses = false;
@@ -193,25 +189,25 @@
 WEAK CacheEntry *most_recently_used = NULL;
 WEAK CacheEntry *least_recently_used = NULL;
 
-<<<<<<< HEAD
 const uint64_t kDefaultCacheSize = 1 << 20;
 WEAK int64_t max_cache_size = kDefaultCacheSize;
 WEAK int64_t current_cache_size = 0;
 
 #if CACHE_DEBUGGING
 WEAK void validate_cache() {
-    halide_printf(NULL, "validating cache\n");
+    halide_printf(NULL, "validating cache, current size %lld of maximum %lld\n",
+                  current_cache_size, max_cache_size);
     int entries_in_hash_table = 0;
     for (int i = 0; i < kHashTableSize; i++) {
         CacheEntry *entry = cache_entries[i];
         while (entry != NULL) {
             entries_in_hash_table++;
             if (entry->more_recent == NULL && entry != most_recently_used) {
-                halide_printf(NULL, "cache invalid 1\n");
+                halide_printf(NULL, "cache invalid case 1\n");
                 __builtin_trap();
             }
             if (entry->less_recent == NULL && entry != least_recently_used) {
-                halide_printf(NULL, "cache invalid 2\n");
+                halide_printf(NULL, "cache invalid case 2\n");
                 __builtin_trap();
             }
             entry = entry->next;
@@ -231,28 +227,11 @@
     }
     halide_printf(NULL, "hash entries %d, mru entries %d, lru entries %d\n", entries_in_hash_table, entries_from_mru, entries_from_lru);
     if (entries_in_hash_table != entries_from_mru) {
-        halide_printf(NULL, "cache invalid 3\n");
-=======
-const int64_t kDefaultCacheSize = 1 << 20;
-int64_t max_cache_size = kDefaultCacheSize;
-int64_t current_cache_size = 0;
-
-#if CACHE_DEBUGGING
-void validate_cache() {
-  halide_printf(NULL, "validating cache, current size %lld of maximum %lld\n",
-                current_cache_size, max_cache_size);
-  int entries_in_hash_table = 0;
-  for (int i = 0; i < kHashTableSize; i++) {
-    CacheEntry *entry = cache_entries[i];
-    while (entry != NULL) {
-      entries_in_hash_table++;
-      if (entry->more_recent == NULL && entry != most_recently_used) {
-        halide_printf(NULL, "cache invalid 1\n");
->>>>>>> 9a9d0dc9
+        halide_printf(NULL, "cache invalid case 3\n");
         __builtin_trap();
     }
     if (entries_in_hash_table != entries_from_lru) {
-        halide_printf(NULL, "cache invalid 4\n");
+        halide_printf(NULL, "cache invalid case 4\n");
         __builtin_trap();
     }
 }
