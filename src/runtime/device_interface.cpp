#include "HalideRuntime.h"
#include "device_buffer_utils.h"
#include "device_interface.h"
#include "printer.h"
#include "scoped_mutex_lock.h"

extern "C" {

extern void *malloc(size_t);
extern void free(void *);

}

namespace Halide { namespace Runtime { namespace Internal {

struct device_handle_wrapper {
    uint64_t device_handle;
    const halide_device_interface_t *interface;
};

// TODO: Coarser grained locking, also consider all things that need
// to be atomic with respect to each other. At present only
// halide_copy_to_host and halide_copy_to_device are atomic with
// respect to each other. halide_device_malloc and halide_device_free
// are also candidates, but to do so they likely need to be able to do
// a copy internaly as well.
WEAK halide_mutex device_copy_mutex;

WEAK int copy_to_host_already_locked(void *user_context, struct halide_buffer_t *buf) {
    if (!buf->device_dirty()) {
        return 0;  // my, that was easy
    }

    debug(user_context) << "copy_to_host_already_locked " << buf << " dev_dirty is true\n";
<<<<<<< HEAD
    const halide_device_interface_t *interface = buf->device_interface;
    if (buf->host_dirty()) {
=======
    const halide_device_interface_t *interface = halide_get_device_interface(buf->dev);
    if (buf->host_dirty) {
>>>>>>> 86690217
        debug(user_context) << "copy_to_host_already_locked " << buf << " dev_dirty and host_dirty are true\n";
        return halide_error_code_copy_to_host_failed;
    }
    if (interface == NULL) {
        debug(user_context) << "copy_to_host_already_locked " << buf << " interface is NULL\n";
        return halide_error_code_no_device_interface;
    }
    int result = interface->copy_to_host(user_context, buf);
    if (result != 0) {
        debug(user_context) << "copy_to_host_already_locked " << buf << " device copy_to_host returned an error\n";
        return halide_error_code_copy_to_host_failed;
    }
    buf->set_device_dirty(false);
    halide_msan_annotate_buffer_is_initialized(user_context, buf);

    return result;
}

}}} // namespace Halide::Runtime::Internal

extern "C" {

<<<<<<< HEAD
=======
WEAK uint64_t halide_new_device_wrapper(uint64_t handle, const struct halide_device_interface_t *device_interface) {
    // Using malloc instead of halide_malloc avoids alignment overhead.
    device_handle_wrapper *wrapper = (device_handle_wrapper *)malloc(sizeof(device_handle_wrapper));
    if (wrapper == NULL) {
        return 0;
    }
    wrapper->device_handle = handle;
    wrapper->interface = device_interface;

    device_interface->use_module();

    debug(NULL) << "Creating device wrapper for interface " << device_interface << " handle " << (void *)handle << " wrapper " << wrapper << "\n";
    return (uint64_t)wrapper;
}

WEAK void halide_delete_device_wrapper(uint64_t wrapper) {
    device_handle_wrapper *wrapper_ptr = (device_handle_wrapper *)wrapper;
    wrapper_ptr->interface->release_module();
    debug(NULL) << "Deleting device wrapper for interface " << wrapper_ptr->interface << " device_handle " << (void *)wrapper_ptr->device_handle << " at addr " << wrapper_ptr << "\n";
    free(wrapper_ptr);
}

WEAK uint64_t halide_get_device_handle(uint64_t dev_field) {
    const device_handle_wrapper *wrapper = (const device_handle_wrapper *)dev_field;
    if (wrapper == NULL) {
        debug(NULL) << "Getting device handle for NULL wrapper\n";
        return 0;
    }
    debug(NULL) << "Getting device handle for interface " << wrapper->interface
                << " device_handle " << (void *)wrapper->device_handle
                << " at addr " << wrapper << "\n";
    return wrapper->device_handle;
}

WEAK const halide_device_interface_t *halide_get_device_interface(uint64_t dev_field) {
    if (dev_field == 0) {
        return NULL;
    }
    return ((device_handle_wrapper *)dev_field)->interface;
}

>>>>>>> 86690217
/** Release all data associated with the current GPU backend, in particular
 * all resources (memory, texture, context handles) allocated by Halide. Must
 * be called explicitly when using AOT compilation. */
WEAK void halide_device_release(void *user_context, const halide_device_interface_t *device_interface) {
    device_interface->device_release(user_context);
}

/** Copy image data from device memory to host memory. This must be called
 * explicitly to copy back the results of a GPU-based filter. */
WEAK int halide_copy_to_host(void *user_context, struct halide_buffer_t *buf) {
    ScopedMutexLock lock(&device_copy_mutex);

    debug(NULL) << "halide_copy_to_host " << buf << "\n";

    return copy_to_host_already_locked(user_context, buf);
}

/** Copy image data from host memory to device memory. This should not be
 * called directly; Halide handles copying to the device automatically. */
<<<<<<< HEAD
WEAK int halide_copy_to_device(void *user_context,
                               struct halide_buffer_t *buf,
                               const halide_device_interface_t *device_interface) {
=======
WEAK int halide_copy_to_device(void *user_context, struct buffer_t *buf, const halide_device_interface_t *device_interface) {
>>>>>>> 86690217
    int result = 0;

    ScopedMutexLock lock(&device_copy_mutex);

<<<<<<< HEAD

    debug(user_context)
        << "halide_copy_to_device " << buf
        << ", host: " << buf->host
        << ", dev: " << buf->device
        << ", host_dirty: " << buf->host_dirty()
        << ", dev_dirty: " << buf->device_dirty() << "\n";
=======
    debug(user_context) << "halide_copy_to_device " << buf << ", host: " << buf->host << ", dev: " << buf->dev << ", host_dirty: " << buf->host_dirty << ", dev_dirty:" << buf->dev_dirty << "\n";
    const halide_device_interface_t *buf_dev_interface = halide_get_device_interface(buf->dev);
>>>>>>> 86690217
    if (device_interface == NULL) {
        debug(user_context) << "halide_copy_to_device " << buf << " interface is NULL\n";
        if (buf->device_interface == NULL) {
            debug(user_context) << "halide_copy_to_device " << buf << " no interface error\n";
            return halide_error_code_no_device_interface;
        }
        device_interface = buf->device_interface;
    }

    if (buf->device && buf->device_interface != device_interface) {
        debug(user_context) << "halide_copy_to_device " << buf << " flipping buffer to new device\n";
        if (buf->device_interface != NULL && buf->device_dirty()) {
            halide_assert(user_context, !buf->host_dirty());
            result = copy_to_host_already_locked(user_context, buf);
            if (result != 0) {
                debug(user_context) << "halide_copy_to_device " << buf << " flipping buffer halide_copy_to_host failed\n";
                return result;
            }
        }
        result = halide_device_free(user_context, buf);
        if (result != 0) {
            debug(user_context) << "halide_copy_to_device " << buf << " flipping buffer halide_device_free failed\n";
            return result;
        }
        buf->set_host_dirty(true); // force copy back to new device below.
    }

    if (buf->device == 0) {
        result = halide_device_malloc(user_context, buf, device_interface);
        if (result != 0) {
            debug(user_context) << "halide_copy_to_device " << buf
                                << " halide_copy_to_device call to halide_device_malloc failed\n";
            return result;
        }
    }

    if (buf->host_dirty()) {
        debug(user_context) << "halide_copy_to_device " << buf << " host is dirty\n";
        if (buf->device_dirty()) {
            debug(user_context) << "halide_copy_to_device " << buf << " dev_dirty is true error\n";
            result = halide_error_code_copy_to_device_failed;
        } else {
            result = device_interface->copy_to_device(user_context, buf);
            if (result == 0) {
                buf->set_host_dirty(false);
            } else {
                debug(user_context) << "halide_copy_to_device "
                                    << buf << "device copy_to_device returned an error\n";
                return halide_error_code_copy_to_device_failed;
            }
        }
    }

    return 0;
}

/** Wait for current GPU operations to complete. Calling this explicitly
 * should rarely be necessary, except maybe for profiling. */
<<<<<<< HEAD
WEAK int halide_device_sync(void *user_context, struct halide_buffer_t *buf) {
=======
WEAK int halide_device_sync(void *user_context, struct buffer_t *buf) {
>>>>>>> 86690217
    const halide_device_interface_t *device_interface = NULL;
    if (buf) {
        device_interface = buf->device_interface;
    }
    if (device_interface == NULL) {
        debug(user_context) << "halide_device_sync on buffer with no interface\n";
        return halide_error_code_no_device_interface;
    }
    int result = device_interface->device_sync(user_context, buf);
    if (result) {
        return halide_error_code_device_sync_failed;
    } else {
        return 0;
    }
}

<<<<<<< HEAD
/** Allocate device memory to back a halide_buffer_t. */
WEAK int halide_device_malloc(void *user_context, struct halide_buffer_t *buf,
                              const halide_device_interface_t *device_interface) {
    const halide_device_interface_t *current_interface = buf->device_interface;
=======
/** Allocate device memory to back a buffer_t. */
WEAK int halide_device_malloc(void *user_context, struct buffer_t *buf, const halide_device_interface_t *device_interface) {
    const halide_device_interface_t *current_interface = halide_get_device_interface(buf->dev);
>>>>>>> 86690217
    debug(user_context) << "halide_device_malloc: " << buf
                        << " interface " << device_interface
                        << " host: " << buf->host
                        << ", dev: " << buf->device
                        << ", host_dirty: " << buf->host_dirty()
                        << ", dev_dirty:" << buf->device_dirty()
                        << " buf current interface: " << current_interface << "\n";

    // halide_device_malloc does not support switching interfaces.
    if (current_interface != NULL && current_interface != device_interface) {
        error(user_context) << "halide_device_malloc doesn't support switching interfaces\n";
        return halide_error_code_device_malloc_failed;
    }

    // Ensure code is not freed prematurely.
    // TODO: Exception safety...
    device_interface->use_module();
    int result = device_interface->device_malloc(user_context, buf);
    device_interface->release_module();

    if (result) {
        return halide_error_code_device_malloc_failed;
    } else {
        return 0;
    }
}

/** Free any device memory associated with a halide_buffer_t. */
WEAK int halide_device_free(void *user_context, struct halide_buffer_t *buf) {
    debug(user_context) << "halide_device_free: " << buf
                        << " buf dev " << buf->device
                        << " interface " << buf->device_interface << "\n";
    if (buf != NULL) {
<<<<<<< HEAD
        const halide_device_interface_t *device_interface = buf->device_interface;
=======
        const halide_device_interface_t *device_interface = halide_get_device_interface(dev_field);
>>>>>>> 86690217
        if (device_interface != NULL) {
            // Ensure interface is not freed prematurely.
            // TODO: Exception safety...
            device_interface->use_module();
            int result = device_interface->device_free(user_context, buf);
            device_interface->release_module();
            halide_assert(user_context, buf->device == 0);
            if (result) {
                return halide_error_code_device_free_failed;
            } else {
                return 0;
            }
        }
    }
    buf->set_device_dirty(false);
    return 0;
}

/** Free any device memory associated with a halide_buffer_t and ignore any
 * error. Used when freeing as a destructor on an error. */
WEAK void halide_device_free_as_destructor(void *user_context, void *obj) {
    struct halide_buffer_t *buf = (struct halide_buffer_t *)obj;
    halide_device_free(user_context, buf);
}

/** Allocate host and device memory to back a buffer_t. Ideally this
 * will be a zero copy setup, but the default implementation may
 * separately allocate the host memory using halide_malloc and the
 * device memory using halide_device_malloc. */
<<<<<<< HEAD
WEAK int halide_device_and_host_malloc(void *user_context, struct halide_buffer_t *buf,
                                       const halide_device_interface_t *device_interface) {
    const halide_device_interface_t *current_interface = buf->device_interface;
=======
WEAK int halide_device_and_host_malloc(void *user_context, struct buffer_t *buf, const halide_device_interface_t *device_interface) {
    const halide_device_interface_t *current_interface = halide_get_device_interface(buf->dev);
>>>>>>> 86690217
    debug(user_context) << "halide_device_and_host_malloc: " << buf
                        << " interface " << device_interface
                        << " host: " << buf->host
                        << ", device: " << buf->device
                        << ", host_dirty: " << buf->host_dirty()
                        << ", dev_dirty:" << buf->device_dirty()
                        << " buf current interface: " << current_interface << "\n";

    // halide_device_malloc does not support switching interfaces.
    if (current_interface != NULL && current_interface != device_interface) {
        error(user_context) << "halide_device_and_host_malloc doesn't support switching interfaces\n";
        return halide_error_code_device_malloc_failed;
    }

    // Ensure code is not freed prematurely.
    // TODO: Exception safety...
    device_interface->use_module();
    int result = device_interface->device_and_host_malloc(user_context, buf);
    device_interface->release_module();

    if (result) {
        return halide_error_code_device_malloc_failed;
    } else {
        return 0;
    }
}

/** Free host and device memory associated with a buffer_t. */
WEAK int halide_device_and_host_free(void *user_context, struct halide_buffer_t *buf) {
    debug(user_context) << "halide_device_and_host_free: " << buf
                        << " buf dev " << buf->device
                        << " interface " << buf->device_interface << "\n";
    if (buf != NULL) {
<<<<<<< HEAD
        const halide_device_interface_t *device_interface = buf->device_interface;
=======
        const halide_device_interface_t *device_interface = halide_get_device_interface(dev_field);
>>>>>>> 86690217
        if (device_interface != NULL) {
            // Ensure interface is not freed prematurely.
            // TODO: Exception safety...
            device_interface->use_module();
            int result = device_interface->device_and_host_free(user_context, buf);
            device_interface->release_module();
            halide_assert(user_context, buf->device == 0);
            if (result) {
                return halide_error_code_device_free_failed;
            } else {
                return 0;
            }
        }
    }
    buf->set_device_dirty(false);
    return 0;
}

<<<<<<< HEAD
WEAK int halide_default_device_and_host_malloc(void *user_context, struct halide_buffer_t *buf,
                                               const halide_device_interface_t *device_interface) {
    size_t size = buf->size_in_bytes();
=======
WEAK int halide_default_device_and_host_malloc(void *user_context, struct buffer_t *buf, const halide_device_interface_t *device_interface) {
    size_t size = buf_size(buf);
>>>>>>> 86690217
    buf->host = (uint8_t *)halide_malloc(user_context, size);
    if (buf->host == NULL) {
        return -1;
    }
    int result = halide_device_malloc(user_context, buf, device_interface);
    if (result != 0) {
        halide_free(user_context, buf->host);
        buf->host = NULL;
    }
    return result;
}

<<<<<<< HEAD
WEAK int halide_default_device_and_host_free(void *user_context, struct halide_buffer_t *buf,
                                             const halide_device_interface_t *device_interface) {
=======
WEAK int halide_default_device_and_host_free(void *user_context, struct buffer_t *buf, const halide_device_interface_t *device_interface) {
>>>>>>> 86690217
    int result = halide_device_free(user_context, buf);
    halide_free(user_context, buf->host);
    buf->host = NULL;
    buf->set_host_dirty(false);
    buf->set_device_dirty(false);
    return result;
}

/** Free any host and device memory associated with a buffer_t and ignore any
 * error. Used when freeing as a destructor on an error. */
WEAK void halide_device_and_host_free_as_destructor(void *user_context, void *obj) {
    struct halide_buffer_t *buf = (struct halide_buffer_t *)obj;
    halide_device_and_host_free(user_context, buf);
}

/** TODO: Find a way to elide host free without this hack. */
WEAK void halide_device_host_nop_free(void *user_context, void *obj) {
}

} // extern "C" linkage<|MERGE_RESOLUTION|>--- conflicted
+++ resolved
@@ -32,13 +32,8 @@
     }
 
     debug(user_context) << "copy_to_host_already_locked " << buf << " dev_dirty is true\n";
-<<<<<<< HEAD
     const halide_device_interface_t *interface = buf->device_interface;
     if (buf->host_dirty()) {
-=======
-    const halide_device_interface_t *interface = halide_get_device_interface(buf->dev);
-    if (buf->host_dirty) {
->>>>>>> 86690217
         debug(user_context) << "copy_to_host_already_locked " << buf << " dev_dirty and host_dirty are true\n";
         return halide_error_code_copy_to_host_failed;
     }
@@ -61,50 +56,6 @@
 
 extern "C" {
 
-<<<<<<< HEAD
-=======
-WEAK uint64_t halide_new_device_wrapper(uint64_t handle, const struct halide_device_interface_t *device_interface) {
-    // Using malloc instead of halide_malloc avoids alignment overhead.
-    device_handle_wrapper *wrapper = (device_handle_wrapper *)malloc(sizeof(device_handle_wrapper));
-    if (wrapper == NULL) {
-        return 0;
-    }
-    wrapper->device_handle = handle;
-    wrapper->interface = device_interface;
-
-    device_interface->use_module();
-
-    debug(NULL) << "Creating device wrapper for interface " << device_interface << " handle " << (void *)handle << " wrapper " << wrapper << "\n";
-    return (uint64_t)wrapper;
-}
-
-WEAK void halide_delete_device_wrapper(uint64_t wrapper) {
-    device_handle_wrapper *wrapper_ptr = (device_handle_wrapper *)wrapper;
-    wrapper_ptr->interface->release_module();
-    debug(NULL) << "Deleting device wrapper for interface " << wrapper_ptr->interface << " device_handle " << (void *)wrapper_ptr->device_handle << " at addr " << wrapper_ptr << "\n";
-    free(wrapper_ptr);
-}
-
-WEAK uint64_t halide_get_device_handle(uint64_t dev_field) {
-    const device_handle_wrapper *wrapper = (const device_handle_wrapper *)dev_field;
-    if (wrapper == NULL) {
-        debug(NULL) << "Getting device handle for NULL wrapper\n";
-        return 0;
-    }
-    debug(NULL) << "Getting device handle for interface " << wrapper->interface
-                << " device_handle " << (void *)wrapper->device_handle
-                << " at addr " << wrapper << "\n";
-    return wrapper->device_handle;
-}
-
-WEAK const halide_device_interface_t *halide_get_device_interface(uint64_t dev_field) {
-    if (dev_field == 0) {
-        return NULL;
-    }
-    return ((device_handle_wrapper *)dev_field)->interface;
-}
-
->>>>>>> 86690217
 /** Release all data associated with the current GPU backend, in particular
  * all resources (memory, texture, context handles) allocated by Halide. Must
  * be called explicitly when using AOT compilation. */
@@ -124,18 +75,13 @@
 
 /** Copy image data from host memory to device memory. This should not be
  * called directly; Halide handles copying to the device automatically. */
-<<<<<<< HEAD
 WEAK int halide_copy_to_device(void *user_context,
                                struct halide_buffer_t *buf,
                                const halide_device_interface_t *device_interface) {
-=======
-WEAK int halide_copy_to_device(void *user_context, struct buffer_t *buf, const halide_device_interface_t *device_interface) {
->>>>>>> 86690217
     int result = 0;
 
     ScopedMutexLock lock(&device_copy_mutex);
 
-<<<<<<< HEAD
 
     debug(user_context)
         << "halide_copy_to_device " << buf
@@ -143,10 +89,6 @@
         << ", dev: " << buf->device
         << ", host_dirty: " << buf->host_dirty()
         << ", dev_dirty: " << buf->device_dirty() << "\n";
-=======
-    debug(user_context) << "halide_copy_to_device " << buf << ", host: " << buf->host << ", dev: " << buf->dev << ", host_dirty: " << buf->host_dirty << ", dev_dirty:" << buf->dev_dirty << "\n";
-    const halide_device_interface_t *buf_dev_interface = halide_get_device_interface(buf->dev);
->>>>>>> 86690217
     if (device_interface == NULL) {
         debug(user_context) << "halide_copy_to_device " << buf << " interface is NULL\n";
         if (buf->device_interface == NULL) {
@@ -205,11 +147,7 @@
 
 /** Wait for current GPU operations to complete. Calling this explicitly
  * should rarely be necessary, except maybe for profiling. */
-<<<<<<< HEAD
 WEAK int halide_device_sync(void *user_context, struct halide_buffer_t *buf) {
-=======
-WEAK int halide_device_sync(void *user_context, struct buffer_t *buf) {
->>>>>>> 86690217
     const halide_device_interface_t *device_interface = NULL;
     if (buf) {
         device_interface = buf->device_interface;
@@ -226,16 +164,10 @@
     }
 }
 
-<<<<<<< HEAD
 /** Allocate device memory to back a halide_buffer_t. */
 WEAK int halide_device_malloc(void *user_context, struct halide_buffer_t *buf,
                               const halide_device_interface_t *device_interface) {
     const halide_device_interface_t *current_interface = buf->device_interface;
-=======
-/** Allocate device memory to back a buffer_t. */
-WEAK int halide_device_malloc(void *user_context, struct buffer_t *buf, const halide_device_interface_t *device_interface) {
-    const halide_device_interface_t *current_interface = halide_get_device_interface(buf->dev);
->>>>>>> 86690217
     debug(user_context) << "halide_device_malloc: " << buf
                         << " interface " << device_interface
                         << " host: " << buf->host
@@ -269,11 +201,7 @@
                         << " buf dev " << buf->device
                         << " interface " << buf->device_interface << "\n";
     if (buf != NULL) {
-<<<<<<< HEAD
         const halide_device_interface_t *device_interface = buf->device_interface;
-=======
-        const halide_device_interface_t *device_interface = halide_get_device_interface(dev_field);
->>>>>>> 86690217
         if (device_interface != NULL) {
             // Ensure interface is not freed prematurely.
             // TODO: Exception safety...
@@ -303,14 +231,9 @@
  * will be a zero copy setup, but the default implementation may
  * separately allocate the host memory using halide_malloc and the
  * device memory using halide_device_malloc. */
-<<<<<<< HEAD
 WEAK int halide_device_and_host_malloc(void *user_context, struct halide_buffer_t *buf,
                                        const halide_device_interface_t *device_interface) {
     const halide_device_interface_t *current_interface = buf->device_interface;
-=======
-WEAK int halide_device_and_host_malloc(void *user_context, struct buffer_t *buf, const halide_device_interface_t *device_interface) {
-    const halide_device_interface_t *current_interface = halide_get_device_interface(buf->dev);
->>>>>>> 86690217
     debug(user_context) << "halide_device_and_host_malloc: " << buf
                         << " interface " << device_interface
                         << " host: " << buf->host
@@ -344,11 +267,7 @@
                         << " buf dev " << buf->device
                         << " interface " << buf->device_interface << "\n";
     if (buf != NULL) {
-<<<<<<< HEAD
         const halide_device_interface_t *device_interface = buf->device_interface;
-=======
-        const halide_device_interface_t *device_interface = halide_get_device_interface(dev_field);
->>>>>>> 86690217
         if (device_interface != NULL) {
             // Ensure interface is not freed prematurely.
             // TODO: Exception safety...
@@ -367,14 +286,9 @@
     return 0;
 }
 
-<<<<<<< HEAD
 WEAK int halide_default_device_and_host_malloc(void *user_context, struct halide_buffer_t *buf,
                                                const halide_device_interface_t *device_interface) {
     size_t size = buf->size_in_bytes();
-=======
-WEAK int halide_default_device_and_host_malloc(void *user_context, struct buffer_t *buf, const halide_device_interface_t *device_interface) {
-    size_t size = buf_size(buf);
->>>>>>> 86690217
     buf->host = (uint8_t *)halide_malloc(user_context, size);
     if (buf->host == NULL) {
         return -1;
@@ -387,12 +301,8 @@
     return result;
 }
 
-<<<<<<< HEAD
 WEAK int halide_default_device_and_host_free(void *user_context, struct halide_buffer_t *buf,
                                              const halide_device_interface_t *device_interface) {
-=======
-WEAK int halide_default_device_and_host_free(void *user_context, struct buffer_t *buf, const halide_device_interface_t *device_interface) {
->>>>>>> 86690217
     int result = halide_device_free(user_context, buf);
     halide_free(user_context, buf->host);
     buf->host = NULL;
