--- conflicted
+++ resolved
@@ -315,19 +315,12 @@
 WEAK int halide_default_device_and_host_free(void *user_context, struct halide_buffer_t *buf,
                                              const halide_device_interface_t *device_interface) {
     int result = halide_device_free(user_context, buf);
-<<<<<<< HEAD
-    halide_free(user_context, buf->host);
-    buf->host = NULL;
-    buf->set_host_dirty(false);
-    buf->set_device_dirty(false);
-=======
     if (buf->host) {
         halide_free(user_context, buf->host);
         buf->host = NULL;
     }
-    buf->host_dirty = false;
-    buf->dev_dirty = false;
->>>>>>> 944ffffc
+    buf->set_host_dirty(false);
+    buf->set_device_dirty(false);
     return result;
 }
 
