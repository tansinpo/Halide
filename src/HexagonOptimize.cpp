--- conflicted
+++ resolved
@@ -361,7 +361,6 @@
 
     template <typename T>
     void visit_commutative_op(const T *op, const vector<Pattern> &patterns) {
-<<<<<<< HEAD
         if (op->type.is_vector()) {
             expr = apply_patterns(op, patterns, this);
             if (!expr.same_as(op)) return;
@@ -369,18 +368,8 @@
             // Try commuting the op
             Expr commuted = T::make(op->b, op->a);
             expr = apply_patterns(commuted, patterns, this);
-            if (!expr.same_as(op)) return;
-        }
-=======
-        expr = apply_patterns(op, patterns, this, target);
-        if (!expr.same_as(op)) return;
-
-        // Try commuting the op
-        Expr commuted = T::make(op->b, op->a);
-        expr = apply_patterns(commuted, patterns, this, target);
-        if (!expr.same_as(commuted)) return;
-
->>>>>>> 49c1c475
+            if (!expr.same_as(commuted)) return;
+        }
         IRMutator::visit(op);
     }
 
