--- conflicted
+++ resolved
@@ -524,31 +524,9 @@
     Stmt delete_stmt;
     Stmt body;
 
-<<<<<<< HEAD
-    static Stmt make(std::string name, Type type, const std::vector<Expr> &extents,
-                     Expr condition, Stmt body,
-		     Expr new_expr = Expr(), Stmt delete_stmt = Stmt()) {
-        for (size_t i = 0; i < extents.size(); i++) {
-            internal_assert(extents[i].defined()) << "Allocate of undefined extent\n";
-            internal_assert(extents[i].type().is_scalar() == 1) << "Allocate of vector extent\n";
-        }
-        internal_assert(body.defined()) << "Allocate of undefined\n";
-
-        Allocate *node = new Allocate;
-        node->name = name;
-        node->type = type;
-        node->extents = extents;
-	node->new_expr = new_expr;
-	node->delete_stmt = delete_stmt;
-        node->condition = condition;
-
-        node->body = body;
-        return node;
-    }
-=======
     EXPORT static Stmt make(std::string name, Type type, const std::vector<Expr> &extents,
-                            Expr condition, Stmt body);
->>>>>>> 56b33519
+                            Expr condition, Stmt body,
+			    Expr new_expr = Expr(), Stmt delete_stmt = Stmt());
 };
 
 /** Free the resources associated with the given buffer. */
@@ -556,16 +534,7 @@
     std::string name;
     Stmt delete_stmt;
 
-<<<<<<< HEAD
-    static Stmt make(std::string name, Stmt delete_stmt = Stmt()) {
-        Free *node = new Free;
-        node->name = name;
-	node->delete_stmt = delete_stmt;
-        return node;
-    }
-=======
-    static Stmt make(std::string name);
->>>>>>> 56b33519
+    EXPORT static Stmt make(std::string name, Stmt delete_stmt = Stmt());
 };
 
 /** A single-dimensional span. Includes all numbers between min and
