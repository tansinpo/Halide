add_executable(build_halide_h ../tools/build_halide_h.cpp)
add_executable(bitcode2cpp ../tools/bitcode2cpp.cpp)


if (MSVC)
  # Suppress some warnings
  add_definitions("-D_CRT_SECURE_NO_WARNINGS")
  add_definitions("-D_SCL_SECURE_NO_WARNINGS")
  add_definitions("/wd4244 /wd4267 /wd4800 /wd4996")
  # -g produces dwarf debugging info, which is not useful on windows
  #  (and fails to compile due to llvm bug 15393)
  set(RUNTIME_DEBUG_FLAG "")
else()
  add_definitions("-D__STDC_LIMIT_MACROS")
  add_definitions("-D__STDC_CONSTANT_MACROS")
  add_definitions("-std=c++11")
  add_definitions("-fno-rtti")
  set(RUNTIME_DEBUG_FLAG "-g")
endif()

if (HALIDE_SHARED_LIBRARY)
  add_definitions("-DHalide_SHARED")
  set(HALIDE_LIBRARY_TYPE SHARED)
else()
  set(HALIDE_LIBRARY_TYPE STATIC)
endif()

include_directories ( "${LLVM_INCLUDE}")
link_directories ("${LLVM_LIB}")

set(LLVM_CONFIG ${LLVM_BIN}/llvm-config)
if(WIN32)
  file(GLOB LIBS RELATIVE "${LLVM_LIB}" "${LLVM_LIB}/*.lib")
else()
  #file(GLOB LIBS RELATIVE "${LLVM_LIB}" "${LLVM_LIB}/libLLVM*.a")
  execute_process(COMMAND "${LLVM_CONFIG}" --libfiles OUTPUT_VARIABLE LIBS_UNSTRIPPED)
  string(STRIP "${LIBS_UNSTRIPPED}" LIBS_SPACES)
  string(REPLACE " " ";" LIBS "${LIBS_SPACES}")
endif()

if (TARGET_NATIVE_CLIENT)
  add_definitions("-DWITH_NATIVE_CLIENT")
endif()

if (TARGET_X86)
  add_definitions("-DWITH_X86")
endif()

if (TARGET_ARM)
  add_definitions("-DWITH_ARM")
endif()

if (TARGET_AARCH64)
  add_definitions("-DWITH_AARCH64")
endif()

if (TARGET_PTX)
  add_definitions("-DWITH_PTX")
endif()

if (TARGET_OPENCL)
  add_definitions("-DWITH_OPENCL")
endif()

if (TARGET_OPENGL)
  add_definitions("-DWITH_OPENGL")
endif()

if (TARGET_MIPS)
  add_definitions("-DWITH_MIPS")
endif()

add_definitions("-DLLVM_VERSION=${LLVM_VERSION}")

set(RUNTIME_CPP
  android_io
  cuda
  fake_thread_pool
  gcd_thread_pool
  ios_io
  android_clock
  linux_clock
  nogpu
  opencl
  opengl
  gpu_device_selection
  osx_opengl_context
  linux_opengl_context
  android_opengl_context
  posix_allocator
  posix_clock
  osx_clock
  windows_clock
  posix_error_handler
  posix_io
  ssp
  posix_math
  posix_thread_pool
  windows_thread_pool
  android_host_cpu_count
  linux_host_cpu_count
  osx_host_cpu_count
  tracing
  write_debug_image
  windows_cuda
  windows_opencl
  windows_io
  posix_print
  to_string
  cache
  nacl_host_cpu_count
  module_jit_ref_count
  module_aot_ref_count)
set (RUNTIME_LL
  arm
  aarch64
  posix_math
  ptx_dev
  x86_avx
  x86
  x86_sse41
  win32_math
  pnacl_math
  mips)
set (RUNTIME_BC
  compute_20
  compute_30
  compute_35)

set(RUNTIME_DIR "${CMAKE_CURRENT_SOURCE_DIR}/runtime")
file(TO_NATIVE_PATH "${RUNTIME_DIR}/" NATIVE_RUNTIME_DIR)
file(TO_NATIVE_PATH "${CMAKE_CFG_INTDIR}/" NATIVE_INT_DIR)

# ./ seems to confuse cmake on linux
if("${NATIVE_INT_DIR}" STREQUAL "./")
  set(NATIVE_INT_DIR "")
endif()

# Commands to build initial module objects.
file(MAKE_DIRECTORY "${PROJECT_BINARY_DIR}/${PROJECT_NAME}.build")
set (CXX_WARNING_FLAGS -Wall -Werror -Wno-unused-function -Wcast-qual)
set (INITMOD_PREFIX "_initmod_")
set (ARCHS 32 64)
set(INITIAL_MODULES )
foreach (i ${RUNTIME_CPP} )
  foreach (j ${ARCHS} )
    # -m64 isn't respected unless we also use a 64-bit target.
    IF (ARCHS EQUAL 32)
      set(TARGET "i386-unknown-unknown-unknown")
    ELSE()
      set(TARGET "x86_64-unknown-unknown-unknown")
    ENDIF()
    set(SOURCE "${NATIVE_RUNTIME_DIR}${i}.cpp")
    set(LL_D "${PROJECT_BINARY_DIR}/${PROJECT_NAME}.build/${NATIVE_INT_DIR}initmod.${i}_${j}_debug.ll")
    set(LL "${PROJECT_BINARY_DIR}/${PROJECT_NAME}.build/${NATIVE_INT_DIR}initmod.${i}_${j}.ll")
    set(BC_D "${PROJECT_BINARY_DIR}/${PROJECT_NAME}.build/${NATIVE_INT_DIR}initmod.${i}_${j}_debug.bc")
    set(BC "${PROJECT_BINARY_DIR}/${PROJECT_NAME}.build/${NATIVE_INT_DIR}initmod.${i}_${j}.bc")
    set(INITMOD_D "${INITMOD_PREFIX}${i}_${j}_debug.cpp")
    set(INITMOD "${INITMOD_PREFIX}${i}_${j}.cpp")

    add_custom_command(OUTPUT "${LL_D}"
                       DEPENDS "${SOURCE}"
                       COMMAND ${CLANG} ${CXX_WARNING_FLAGS} ${RUNTIME_DEBUG_FLAG} -DDEBUG_RUNTIME -fno-ms-compatibility -ffreestanding -fno-blocks -fno-exceptions -fno-unwind-tables -m${j} -target "${TARGET}" "-I${NATIVE_RUNTIME_DIR}" -DCOMPILING_HALIDE_RUNTIME "-DLLVM_VERSION=${LLVM_VERSION}" -DBITS_${j} -emit-llvm -S "${SOURCE}" -o "${LL_D}"
                       COMMENT "${SOURCE} -> ${LL_D}")
    add_custom_command(OUTPUT "${LL}"
                       DEPENDS "${SOURCE}"
                       COMMAND ${CLANG} ${CXX_WARNING_FLAGS} -fno-ms-compatibility -ffreestanding -fno-blocks -fno-exceptions -fno-unwind-tables -m${j} -target "${TARGET}" "-I${NATIVE_RUNTIME_DIR}" -DCOMPILING_HALIDE_RUNTIME "-DLLVM_VERSION=${LLVM_VERSION}" -DBITS_${j} -emit-llvm -S "${SOURCE}" -o "${LL}"
                       COMMENT "${SOURCE} -> ${LL}")

    add_custom_command(OUTPUT "${BC_D}"
                       DEPENDS "${LL_D}"
                       COMMAND "${LLVM_AS}" "${LL_D}" -o "${BC_D}"
                       COMMENT "${LL_D} -> ${BC_D}")
    add_custom_command(OUTPUT "${BC}"
                       DEPENDS "${LL}"
                       COMMAND "${LLVM_AS}" "${LL}" -o "${BC}"
                       COMMENT "${LL} -> ${BC}")

    add_custom_command(OUTPUT "${INITMOD_D}"
                       DEPENDS "${BC_D}"
                       COMMAND bitcode2cpp "${i}_${j}_debug" < "${BC_D}" > "${INITMOD_D}"
                       COMMENT "${BC_D} -> ${INITMOD_D}")
    add_custom_command(OUTPUT "${INITMOD}"
                       DEPENDS "${BC}"
                       COMMAND bitcode2cpp "${i}_${j}" < "${BC}" > "${INITMOD}"
                       COMMENT "${BC} -> ${INITMOD}")
    list(APPEND INITIAL_MODULES ${INITMOD})
    list(APPEND INITIAL_MODULES ${INITMOD_D})
  endforeach()
endforeach()
foreach (i ${RUNTIME_LL} )
  set(LL "${NATIVE_RUNTIME_DIR}${i}.ll")
  set(BC "${PROJECT_BINARY_DIR}/${PROJECT_NAME}.build/${NATIVE_INT_DIR}initmod.${i}.bc")
  set(INITMOD "${INITMOD_PREFIX}${i}.cpp")
  add_custom_command(OUTPUT "${BC}"
                     DEPENDS "${LL}"
                     COMMAND "${LLVM_AS}" "${LL}" -o "${BC}"
                     COMMENT "${LL} -> ${BC}")
  add_custom_command(OUTPUT "${INITMOD}"
                     DEPENDS "${BC}"
                     COMMAND bitcode2cpp ${i}_ll < "${BC}" > "${INITMOD}"
                     COMMENT "${BC} -> ${INITMOD}")
  list(APPEND INITIAL_MODULES "${INITMOD}")
endforeach()
foreach (i ${RUNTIME_BC} )
  set(INITMOD "${INITMOD_PREFIX}ptx_${i}.cpp")
  add_custom_command(OUTPUT "${INITMOD}"
                     COMMAND bitcode2cpp "ptx_${i}_ll" < "${NATIVE_RUNTIME_DIR}nvidia_libdevice_bitcode/libdevice.${i}.10.bc" > "${INITMOD}"
                     COMMENT "Building initial module ptx_${i}..."
                     VERBATIM)
  list(APPEND INITIAL_MODULES "${INITMOD}")
endforeach()

add_library(InitialModules STATIC
  ${INITIAL_MODULES})

add_dependencies(InitialModules
  bitcode2cpp)

set(HEADER_FILES
  Util.h
  Type.h
  Argument.h
  Bounds.h
  BoundsInference.h
  Buffer.h
  buffer_t.h
  CodeGen_C.h
  CodeGen_LLVM.h
  CodeGen_X86.h
  CodeGen_GPU_Host.h
  CodeGen_PTX_Dev.h
  CodeGen_OpenCL_Dev.h
  CodeGen_OpenGL_Dev.h
  CodeGen_GPU_Dev.h
  CodeGen_PNaCl.h
  Deinterleave.h
  Derivative.h
  OneToOne.h
  Extern.h
  FindCalls.h
  Func.h
  Function.h
  Image.h
  InlineReductions.h
  IntegerDivisionTable.h
  Introspection.h
  IntrusivePtr.h
  IREquality.h
  IR.h
  IRMatch.h
  IRMutator.h
  IROperator.h
  IRPrinter.h
  IRVisitor.h
  InjectOpenGLIntrinsics.h
  InjectHostDevBufferCopies.h
  JITModule.h
  Lambda.h
  Debug.h
  Lower.h
  MainPage.h
  ModulusRemainder.h
  Parameter.h
  Param.h
  RDom.h
  Reduction.h
  RemoveTrivialForLoops.h
  Schedule.h
  Scope.h
  Simplify.h
  SlidingWindow.h
  StorageFlattening.h
  StorageFolding.h
  Substitute.h
  Profiling.h
  Tracing.h
  UnrollLoops.h
  Var.h
  VaryingAttributes.h
  VectorizeLoops.h
  CodeGen_Posix.h
  CodeGen_ARM.h
  DebugToFile.h
  EarlyFree.h
  UniquifyVariableNames.h
  CSE.h
  Tuple.h
  Lerp.h
  Target.h
  SkipStages.h
  RemoveUndef.h
  SpecializeClampedRamps.h
  FastIntegerDivide.h
  AllocationBoundsInference.h
  Error.h
  Inline.h
  Qualify.h
  ExprUsesVar.h
  Random.h
  ParallelRVar.h
  BoundaryConditions.h
  UnifyDuplicateLets.h
  HumanReadableStmt.h
  StmtToHtml.h
  Memoization.h
  CodeGen_MIPS.h
  Generator.h
  ObjectInstanceRegistry.h
  BlockFlattening.h
  LinearSolve.h
  BranchVisitors.h
  SpecializeBranchedLoops.h
  RemoveDeadAllocations.h
  LLVM_Runtime_Linker.h
  CodeGen.h
<<<<<<< HEAD
  Output.h
  LLVM_Output.h
  Module.h)
=======
)
>>>>>>> 4e61b89a

file(MAKE_DIRECTORY "${CMAKE_BINARY_DIR}/include")
file(TO_NATIVE_PATH "${CMAKE_BINARY_DIR}/include/" NATIVE_INCLUDE_PATH)
add_custom_command(OUTPUT "${CMAKE_BINARY_DIR}/include/Halide.h"
  COMMAND build_halide_h ${HEADER_FILES} > "${NATIVE_INCLUDE_PATH}Halide.h"
  WORKING_DIRECTORY "${CMAKE_CURRENT_LIST_DIR}"
  DEPENDS build_halide_h ${HEADER_FILES})

file(COPY runtime/HalideRuntime.h DESTINATION "${CMAKE_BINARY_DIR}/include")

add_definitions("-DCOMPILING_HALIDE")

add_library(Halide ${HALIDE_LIBRARY_TYPE}
  CodeGen_LLVM.cpp
  CodeGen_Internal.cpp
  CodeGen_X86.cpp
  CodeGen_GPU_Host.cpp
  CodeGen_PTX_Dev.cpp
  CodeGen_OpenCL_Dev.cpp
  CodeGen_OpenGL_Dev.cpp
  CodeGen_GPU_Dev.cpp
  CodeGen_Posix.cpp
  CodeGen_PNaCl.cpp
  CodeGen_ARM.cpp
  IR.cpp
  IRMutator.cpp
  IRPrinter.cpp
  IRVisitor.cpp
  CodeGen_C.cpp
  Substitute.cpp
  ModulusRemainder.cpp
  Bounds.cpp
  Derivative.cpp
  OneToOne.cpp
  FindCalls.cpp
  Func.cpp
  Simplify.cpp
  IREquality.cpp
  Util.cpp
  Function.cpp
  IROperator.cpp
  Lower.cpp
  Debug.cpp
  Parameter.cpp
  Reduction.cpp
  Random.cpp
  RDom.cpp
  Profiling.cpp
  Tracing.cpp
  StorageFlattening.cpp
  VectorizeLoops.cpp
  UnrollLoops.cpp
  BoundsInference.cpp
  IRMatch.cpp
  IntegerDivisionTable.cpp
  SlidingWindow.cpp
  StorageFolding.cpp
  InlineReductions.cpp
  RemoveTrivialForLoops.cpp
  Deinterleave.cpp
  DebugToFile.cpp
  Type.cpp
  JITModule.cpp
  EarlyFree.cpp
  UniquifyVariableNames.cpp
  CSE.cpp
  Tuple.cpp
  Lerp.cpp
  Target.cpp
  SkipStages.cpp
  RemoveUndef.cpp
  SpecializeClampedRamps.cpp
  FastIntegerDivide.cpp
  AllocationBoundsInference.cpp
  Inline.cpp
  Qualify.cpp
  UnifyDuplicateLets.cpp
  VaryingAttributes.cpp
  ExprUsesVar.cpp
  Introspection.cpp
  Buffer.cpp
  Param.cpp
  Error.cpp
  Image.cpp
  Debug.cpp
  InjectOpenGLIntrinsics.cpp
  InjectHostDevBufferCopies.cpp
  Schedule.cpp
  FuseGPUThreadLoops.cpp
  ParallelRVar.cpp
  BoundaryConditions.cpp
  HumanReadableStmt.cpp
  StmtToHtml.cpp
  Memoization.cpp
  CodeGen_MIPS.cpp
  Generator.cpp
  ObjectInstanceRegistry.cpp
  BlockFlattening.cpp
  LinearSolve.cpp
  BranchVisitors.cpp
  SpecializeBranchedLoops.cpp
  RemoveDeadAllocations.cpp
  LLVM_Runtime_Linker.cpp
  CodeGen.cpp
  Output.cpp
  LLVM_Output.cpp
  Module.cpp
  "${CMAKE_BINARY_DIR}/include/Halide.h"
  ${HEADER_FILES}
)

# CMake's Xcode generator will run otool on all of the ${LIBS} if we pass them
# to target_link_libraries. This makes the CMake generation step take a very
# long time. Instead, since we add the libs to the extra.LinkFileList passed to
# Xcode below it is not necessary to pass them to target_link_libraries as well.
if (XCODE)
  target_link_libraries(Halide InitialModules)
else()
  target_link_libraries(Halide InitialModules ${LIBS})
endif()

if (NOT WIN32)
  if (${LLVM_VERSION} GREATER 34)
    execute_process(COMMAND "${LLVM_CONFIG}" --system-libs OUTPUT_VARIABLE EXTRA_LIBS)
  else()
    execute_process(COMMAND "${LLVM_CONFIG}" --ldflags OUTPUT_VARIABLE EXTRA_LIBS)
  endif()
  string(STRIP EXTRA_LIBS "${EXTRA_LIBS}")
  string(REPLACE "-l" ";" EXTRA_LIBS "${EXTRA_LIBS}")
  string(REPLACE "\n" "" EXTRA_LIBS "${EXTRA_LIBS}")
  string(REPLACE " " "" EXTRA_LIBS "${EXTRA_LIBS}")
  target_link_libraries(Halide ${EXTRA_LIBS})
endif()

if (NOT HALIDE_SHARED_LIBRARY)

# For the Xcode build, we want the static library version of libHalide.a
# to include all of its dependencies so that other projects can link to the
# library without having to worry about which version of LLVM or the initial
# modules it was built with. This is accomplished by adding an additional file
# list to the link line containing all of these dependencies

if (XCODE)

# Create a link file list
set(EXTRA_LINKFILELIST "${PROJECT_BINARY_DIR}/${PROJECT_NAME}.build/extra.LinkFileList")

# Determine the location of libInitialModules.a so we can include the path to it
# in the link file list
IF (CMAKE_BUILD_TYPE)
  set(InitialModulesPath ${CMAKE_ARCHIVE_OUTPUT_DIRECTORY}/${CMAKE_BUILD_TYPE}/libInitialModules.a)
ELSE()
  set(InitialModulesPath ${CMAKE_ARCHIVE_OUTPUT_DIRECTORY}/Debug/libInitialModules.a)
ENDIF()

# We need a newline delimited list of the lib files
execute_process(COMMAND "${LLVM_CONFIG}" --libfiles OUTPUT_VARIABLE LIBS)
string(REPLACE " " "\n" LIBS ${LIBS})

# Write the archive file dependencies to a new LinkFileList
file(WRITE ${EXTRA_LINKFILELIST} "${LIBS}${InitialModulesPath}\n")

set_target_properties(Halide PROPERTIES XCODE_ATTRIBUTE_OTHER_LIBTOOLFLAGS "-filelist ${EXTRA_LINKFILELIST}")

endif(XCODE)

endif (NOT HALIDE_SHARED_LIBRARY)

# if this is a DLL, don't link dependencies to this set of libs.
#if (HALIDE_SHARED_LIBRARY)
#  set_target_properties(Halide PROPERTIES LINK_INTERFACE_LIBRARIES "")
#endif()

add_dependencies(Halide
  InitialModules
  build_halide_h)<|MERGE_RESOLUTION|>--- conflicted
+++ resolved
@@ -314,13 +314,10 @@
   RemoveDeadAllocations.h
   LLVM_Runtime_Linker.h
   CodeGen.h
-<<<<<<< HEAD
   Output.h
   LLVM_Output.h
-  Module.h)
-=======
+  Module.h
 )
->>>>>>> 4e61b89a
 
 file(MAKE_DIRECTORY "${CMAKE_BINARY_DIR}/include")
 file(TO_NATIVE_PATH "${CMAKE_BINARY_DIR}/include/" NATIVE_INCLUDE_PATH)
