--- conflicted
+++ resolved
@@ -382,537 +382,4 @@
   return result;
 }
 
-<<<<<<< HEAD
-namespace {
-llvm::Module *parse_bitcode_file(llvm::StringRef buf, llvm::LLVMContext *context, const char *id) {
-
-    #if LLVM_VERSION >= 36
-    llvm::MemoryBufferRef bitcode_buffer = llvm::MemoryBufferRef(buf, id);
-    #else
-    llvm::MemoryBuffer *bitcode_buffer = llvm::MemoryBuffer::getMemBuffer(buf);
-    #endif
-
-    #if LLVM_VERSION >= 35
-    llvm::Module *mod = llvm::parseBitcodeFile(bitcode_buffer, *context).get();
-    #else
-    llvm::Module *mod = llvm::ParseBitcodeFile(bitcode_buffer, *context);
-    #endif
-
-    #if LLVM_VERSION < 36
-    delete bitcode_buffer;
-    #endif
-
-    mod->setModuleIdentifier(id);
-
-    return mod;
-}
-}
-
-#define DECLARE_INITMOD(mod)                                            \
-    extern "C" unsigned char halide_internal_initmod_##mod[];           \
-    extern "C" int halide_internal_initmod_##mod##_length;              \
-    llvm::Module *get_initmod_##mod(llvm::LLVMContext *context) {      \
-        llvm::StringRef sb = llvm::StringRef((const char *)halide_internal_initmod_##mod, \
-                                             halide_internal_initmod_##mod##_length); \
-        llvm::Module *module = parse_bitcode_file(sb, context, #mod);   \
-        return module;                                                  \
-    }
-
-#define DECLARE_NO_INITMOD(mod)                                         \
-    llvm::Module *get_initmod_##mod(llvm::LLVMContext *, bool) {             \
-        user_error << "Halide was compiled without support for this target\n"; \
-        return NULL;                                                    \
-    }                                                                   \
-    llvm::Module *get_initmod_##mod##_ll(llvm::LLVMContext *) {         \
-        user_error << "Halide was compiled without support for this target\n"; \
-        return NULL;                                                    \
-    }
-
-#define DECLARE_CPP_INITMOD(mod) \
-    DECLARE_INITMOD(mod ## _32_debug) \
-    DECLARE_INITMOD(mod ## _64_debug) \
-    DECLARE_INITMOD(mod ## _32) \
-    DECLARE_INITMOD(mod ## _64) \
-    llvm::Module *get_initmod_##mod(llvm::LLVMContext *context, bool bits_64, bool debug) { \
-        if (bits_64) {                                                                      \
-            if (debug) return get_initmod_##mod##_64_debug(context);                        \
-            else return get_initmod_##mod##_64(context);                                    \
-        } else {                                                                            \
-            if (debug) return get_initmod_##mod##_32_debug(context);                        \
-            else return get_initmod_##mod##_32(context);                                    \
-        }                                                                                   \
-    }
-
-#define DECLARE_LL_INITMOD(mod) \
-    DECLARE_INITMOD(mod ## _ll)
-
-DECLARE_CPP_INITMOD(android_clock)
-DECLARE_CPP_INITMOD(android_host_cpu_count)
-DECLARE_CPP_INITMOD(android_io)
-DECLARE_CPP_INITMOD(android_opengl_context)
-DECLARE_CPP_INITMOD(ios_io)
-DECLARE_CPP_INITMOD(cuda)
-DECLARE_CPP_INITMOD(windows_cuda)
-DECLARE_CPP_INITMOD(fake_thread_pool)
-DECLARE_CPP_INITMOD(gcd_thread_pool)
-DECLARE_CPP_INITMOD(linux_clock)
-DECLARE_CPP_INITMOD(linux_host_cpu_count)
-DECLARE_CPP_INITMOD(linux_opengl_context)
-DECLARE_CPP_INITMOD(osx_opengl_context)
-DECLARE_CPP_INITMOD(nogpu)
-DECLARE_CPP_INITMOD(opencl)
-DECLARE_CPP_INITMOD(windows_opencl)
-DECLARE_CPP_INITMOD(opengl)
-DECLARE_CPP_INITMOD(osx_host_cpu_count)
-DECLARE_CPP_INITMOD(posix_allocator)
-DECLARE_CPP_INITMOD(posix_clock)
-DECLARE_CPP_INITMOD(windows_clock)
-DECLARE_CPP_INITMOD(osx_clock)
-DECLARE_CPP_INITMOD(posix_error_handler)
-DECLARE_CPP_INITMOD(posix_io)
-DECLARE_CPP_INITMOD(ssp)
-DECLARE_CPP_INITMOD(windows_io)
-DECLARE_CPP_INITMOD(posix_math)
-DECLARE_CPP_INITMOD(posix_thread_pool)
-DECLARE_CPP_INITMOD(windows_thread_pool)
-DECLARE_CPP_INITMOD(tracing)
-DECLARE_CPP_INITMOD(write_debug_image)
-DECLARE_CPP_INITMOD(posix_print)
-DECLARE_CPP_INITMOD(gpu_device_selection)
-DECLARE_CPP_INITMOD(cache)
-DECLARE_CPP_INITMOD(nacl_host_cpu_count)
-DECLARE_CPP_INITMOD(to_string)
-
-#ifdef WITH_ARM
-DECLARE_LL_INITMOD(arm)
-#else
-DECLARE_NO_INITMOD(arm)
-#endif
-#ifdef WITH_AARCH64
-DECLARE_LL_INITMOD(aarch64)
-#else
-DECLARE_NO_INITMOD(aarch64)
-#endif
-DECLARE_LL_INITMOD(posix_math)
-DECLARE_LL_INITMOD(pnacl_math)
-DECLARE_LL_INITMOD(win32_math)
-DECLARE_LL_INITMOD(ptx_dev)
-#ifdef WITH_PTX
-DECLARE_LL_INITMOD(ptx_compute_20)
-DECLARE_LL_INITMOD(ptx_compute_30)
-DECLARE_LL_INITMOD(ptx_compute_35)
-#endif
-#ifdef WITH_X86
-DECLARE_LL_INITMOD(x86_avx)
-DECLARE_LL_INITMOD(x86)
-DECLARE_LL_INITMOD(x86_sse41)
-#else
-DECLARE_NO_INITMOD(x86_avx)
-DECLARE_NO_INITMOD(x86)
-DECLARE_NO_INITMOD(x86_sse41)
-#endif
-#ifdef WITH_MIPS
-DECLARE_LL_INITMOD(mips)
-#else
-DECLARE_NO_INITMOD(mips)
-#endif
-
-namespace {
-
-// Link all modules together and with the result in modules[0],
-// all other input modules are destroyed.
-void link_modules(std::vector<llvm::Module *> &modules) {
-    #if LLVM_VERSION >= 35
-    // LLVM is moving to requiring data layouts to exist. Use the
-    // datalayout of the first module that has one for all modules.
-    const llvm::DataLayout *data_layout = NULL;
-    for (size_t i = 0; data_layout == NULL && i < modules.size(); i++) {
-        data_layout = modules[i]->getDataLayout();
-    }
-
-    // If LLVM is 3.5 or greater, we have C++11.
-    std::unique_ptr<llvm::DataLayout> default_layout;
-    if (data_layout == NULL) {
-        // An empty data layout is acceptable as a last ditch default.
-        default_layout.reset(new llvm::DataLayout(""));
-        data_layout = default_layout.get();
-    }
-    #endif
-
-    // Link them all together
-    for (size_t i = 1; i < modules.size(); i++) {
-        #if LLVM_VERSION >= 35
-        modules[i]->setDataLayout(data_layout);
-        #endif
-        // This is a workaround to silence some linkage warnings during
-        // tests: normally all modules will have the same triple,
-        // but on 64-bit targets some may have "x86_64-unknown-unknown-unknown"
-        // as a workaround for -m64 requiring an explicit 64-bit target.
-        modules[i]->setTargetTriple(modules[0]->getTargetTriple());
-        string err_msg;
-        #if LLVM_VERSION >= 36
-        bool failed = llvm::Linker::LinkModules(modules[0], modules[i]);
-        #else
-        bool failed = llvm::Linker::LinkModules(modules[0], modules[i],
-                                                llvm::Linker::DestroySource, &err_msg);
-        #endif
-        if (failed) {
-            internal_error << "Failure linking initial modules: " << err_msg << "\n";
-        }
-    }
-
-    // Now remark most weak symbols as linkonce. They are only weak to
-    // prevent llvm from stripping them during initial module
-    // assembly. This means they can be stripped later.
-
-    // The symbols that we actually might want to override as a user
-    // must remain weak.
-    string retain[] = {"halide_copy_to_host",
-                       "halide_copy_to_dev",
-                       "halide_dev_malloc",
-                       "halide_dev_free",
-                       "halide_set_error_handler",
-                       "halide_set_custom_allocator",
-                       "halide_set_custom_trace",
-                       "halide_set_custom_do_par_for",
-                       "halide_set_custom_do_task",
-                       "halide_shutdown_thread_pool",
-                       "halide_shutdown_trace",
-                       "halide_set_trace_file",
-                       "halide_set_cuda_context",
-                       "halide_set_cl_context",
-                       "halide_dev_sync",
-                       "halide_release",
-                       "halide_current_time_ns",
-                       "halide_host_cpu_count",
-                       "halide_set_num_threads",
-                       "halide_opengl_get_proc_address",
-                       "halide_opengl_create_context",
-                       "halide_opengl_output_client_bound",
-                       "halide_opengl_context_lost",
-                       "halide_set_custom_print",
-                       "halide_print",
-                       "halide_set_gpu_device",
-                       "halide_set_ocl_platform_name",
-                       "halide_set_ocl_device_type",
-                       "halide_memoization_cache_set_size",
-                       "halide_memoization_cache_lookup",
-                       "halide_memoization_cache_store",
-                       "halide_memoization_cache_release",
-                       "halide_memoization_cache_cleanup",
-                       "__stack_chk_guard",
-                       "__stack_chk_fail",
-                       ""};
-
-    llvm::Module *module = modules[0];
-
-    for (llvm::Module::iterator iter = module->begin(); iter != module->end(); iter++) {
-        llvm::Function *f = (llvm::Function *)(iter);
-        bool can_strip = true;
-        for (size_t i = 0; !retain[i].empty(); i++) {
-            if (f->getName() == retain[i]) {
-                can_strip = false;
-            }
-        }
-
-        if (can_strip) {
-            llvm::GlobalValue::LinkageTypes t = f->getLinkage();
-            if (t == llvm::GlobalValue::WeakAnyLinkage) {
-                f->setLinkage(llvm::GlobalValue::LinkOnceAnyLinkage);
-            } else if (t == llvm::GlobalValue::WeakODRLinkage) {
-                f->setLinkage(llvm::GlobalValue::LinkOnceODRLinkage);
-            }
-        }
-
-    }
-
-    // Now remove the force-usage global that prevented clang from
-    // dropping functions from the initial module.
-    llvm::GlobalValue *llvm_used = module->getNamedGlobal("llvm.used");
-    if (llvm_used) {
-        llvm_used->eraseFromParent();
-    }
-}
-
-}
-
-namespace Internal {
-
-/** When JIT-compiling on 32-bit windows, we need to rewrite calls
- *  to name-mangled win32 api calls to non-name-mangled versions.
- */
-void undo_win32_name_mangling(llvm::Module *m) {
-    llvm::IRBuilder<> builder(m->getContext());
-    // For every function prototype...
-    for (llvm::Module::iterator iter = m->begin(); iter != m->end(); ++iter) {
-        llvm::Function *f = (llvm::Function *)(iter);
-        string n = f->getName();
-        // if it's a __stdcall call that starts with \01_, then we're making a win32 api call
-        if (f->getCallingConv() == llvm::CallingConv::X86_StdCall &&
-            f->empty() &&
-            n.size() > 2 && n[0] == 1 && n[1] == '_') {
-
-            // Unmangle the name.
-            string unmangled_name = n.substr(2);
-            size_t at = unmangled_name.rfind('@');
-            unmangled_name = unmangled_name.substr(0, at);
-
-            // Extern declare the unmangled version.
-            llvm::Function *unmangled = llvm::Function::Create(f->getFunctionType(), f->getLinkage(), unmangled_name, m);
-            unmangled->setCallingConv(f->getCallingConv());
-
-            // Add a body to the mangled version that calls the unmangled version.
-            llvm::BasicBlock *block = llvm::BasicBlock::Create(m->getContext(), "entry", f);
-            builder.SetInsertPoint(block);
-
-            vector<llvm::Value *> args;
-            for (llvm::Function::arg_iterator iter = f->arg_begin();
-                 iter != f->arg_end(); ++iter) {
-                args.push_back(iter);
-            }
-
-            llvm::CallInst *c = builder.CreateCall(unmangled, args);
-            c->setCallingConv(f->getCallingConv());
-
-            if (f->getReturnType()->isVoidTy()) {
-                builder.CreateRetVoid();
-            } else {
-                builder.CreateRet(c);
-            }
-        }
-    }
-}
-
-void add_underscore_to_posix_call(llvm::CallInst *call, llvm::Function *fn, llvm::Module *m) {
-    string new_name = "_" + fn->getName().str();
-    llvm::Function *alt = m->getFunction(new_name);
-    if (!alt) {
-        alt = llvm::Function::Create(fn->getFunctionType(),
-                                     llvm::GlobalValue::ExternalLinkage,
-                                     new_name, m);
-    }
-    internal_assert(alt->getName() == new_name);
-    call->setCalledFunction(alt);
-}
-
-/** Windows uses _close, _open, _write, etc instead of the posix
- * names. Defining stubs that redirect causes mis-compilations inside
- * of mcjit, so we just rewrite uses of these functions to include an
- * underscore. */
-void add_underscores_to_posix_calls_on_windows(llvm::Module *m) {
-    string posix_fns[] = {"vsnprintf", "open", "close", "write"};
-
-    string *posix_fns_begin = posix_fns;
-    string *posix_fns_end = posix_fns + sizeof(posix_fns) / sizeof(posix_fns[0]);
-
-    for (llvm::Module::iterator iter = m->begin(); iter != m->end(); ++iter) {
-        for (llvm::Function::iterator f_iter = iter->begin(); f_iter != iter->end(); ++f_iter) {
-            for (llvm::BasicBlock::iterator b_iter = f_iter->begin(); b_iter != f_iter->end(); ++b_iter) {
-                llvm::Value *inst = (llvm::Value *)b_iter;
-                if (llvm::CallInst *call = llvm::dyn_cast<llvm::CallInst>(inst)) {
-                    if (llvm::Function *fn = call->getCalledFunction()) {
-                        if (std::find(posix_fns_begin, posix_fns_end, fn->getName()) != posix_fns_end) {
-                            add_underscore_to_posix_call(call, fn, m);
-                        }
-                    }
-                }
-            }
-        }
-    }
-}
-
-/** Create an llvm module containing the support code for a given target. */
-llvm::Module *get_initial_module_for_target(Target t, llvm::LLVMContext *c) {
-
-    internal_assert(t.bits == 32 || t.bits == 64);
-    // NaCl always uses the 32-bit runtime modules, because pointers
-    // and size_t are 32-bit in 64-bit NaCl, and that's the only way
-    // in which the 32- and 64-bit runtimes differ.
-    bool bits_64 = (t.bits == 64) && (t.os != Target::NaCl);
-    bool debug = t.has_feature(Target::Debug);
-
-#ifndef USE_MCJIT
-    // -g (debug info) doesn't work with the old JIT, give an
-    // intelligible reason why here.
-    if (debug && t.has_feature(Target::JIT)) {
-        Internal::debug(0) << "The debug runtime is not supported when using JIT on this platform.\n";
-        debug = false;
-    }
-#endif
-
-    vector<llvm::Module *> modules;
-
-    // OS-dependent modules
-    if (t.os == Target::Linux) {
-        modules.push_back(get_initmod_linux_clock(c, bits_64, debug));
-        modules.push_back(get_initmod_posix_io(c, bits_64, debug));
-        modules.push_back(get_initmod_linux_host_cpu_count(c, bits_64, debug));
-        modules.push_back(get_initmod_posix_thread_pool(c, bits_64, debug));
-    } else if (t.os == Target::OSX) {
-        modules.push_back(get_initmod_osx_clock(c, bits_64, debug));
-        modules.push_back(get_initmod_posix_io(c, bits_64, debug));
-        modules.push_back(get_initmod_gcd_thread_pool(c, bits_64, debug));
-    } else if (t.os == Target::Android) {
-        modules.push_back(get_initmod_android_clock(c, bits_64, debug));
-        modules.push_back(get_initmod_android_io(c, bits_64, debug));
-        modules.push_back(get_initmod_android_host_cpu_count(c, bits_64, debug));
-        modules.push_back(get_initmod_posix_thread_pool(c, bits_64, debug));
-    } else if (t.os == Target::Windows) {
-        modules.push_back(get_initmod_windows_clock(c, bits_64, debug));
-        modules.push_back(get_initmod_windows_io(c, bits_64, debug));
-        modules.push_back(get_initmod_windows_thread_pool(c, bits_64, debug));
-    } else if (t.os == Target::IOS) {
-        modules.push_back(get_initmod_posix_clock(c, bits_64, debug));
-        modules.push_back(get_initmod_ios_io(c, bits_64, debug));
-        modules.push_back(get_initmod_gcd_thread_pool(c, bits_64, debug));
-    } else if (t.os == Target::NaCl) {
-        modules.push_back(get_initmod_posix_clock(c, bits_64, debug));
-        modules.push_back(get_initmod_posix_io(c, bits_64, debug));
-        modules.push_back(get_initmod_nacl_host_cpu_count(c, bits_64, debug));
-        modules.push_back(get_initmod_posix_thread_pool(c, bits_64, debug));
-        modules.push_back(get_initmod_ssp(c, bits_64, debug));
-    }
-
-    // Math intrinsics vary slightly across platforms
-    if (t.os == Target::Windows && t.bits == 32) {
-        modules.push_back(get_initmod_win32_math_ll(c));
-    } else if (t.arch == Target::PNaCl) {
-        modules.push_back(get_initmod_pnacl_math_ll(c));
-    } else {
-        modules.push_back(get_initmod_posix_math_ll(c));
-    }
-
-    // These modules are always used
-    modules.push_back(get_initmod_gpu_device_selection(c, bits_64, debug));
-    modules.push_back(get_initmod_posix_math(c, bits_64, debug));
-    modules.push_back(get_initmod_tracing(c, bits_64, debug));
-    modules.push_back(get_initmod_write_debug_image(c, bits_64, debug));
-    modules.push_back(get_initmod_posix_allocator(c, bits_64, debug));
-    modules.push_back(get_initmod_posix_error_handler(c, bits_64, debug));
-    modules.push_back(get_initmod_posix_print(c, bits_64, debug));
-    modules.push_back(get_initmod_cache(c, bits_64, debug));
-    modules.push_back(get_initmod_to_string(c, bits_64, debug));
-
-    // These modules are optional
-    if (t.arch == Target::X86) {
-        modules.push_back(get_initmod_x86_ll(c));
-    }
-    if (t.arch == Target::ARM) {
-        if (t.bits == 64) {
-          modules.push_back(get_initmod_aarch64_ll(c));
-        } else {
-          modules.push_back(get_initmod_arm_ll(c));
-        }
-    }
-    if (t.arch == Target::MIPS) {
-        modules.push_back(get_initmod_mips_ll(c));
-    }
-    if (t.has_feature(Target::SSE41)) {
-        modules.push_back(get_initmod_x86_sse41_ll(c));
-    }
-    if (t.has_feature(Target::AVX)) {
-        modules.push_back(get_initmod_x86_avx_ll(c));
-    }
-    if (t.has_feature(Target::CUDA)) {
-        if (t.os == Target::Windows) {
-            modules.push_back(get_initmod_windows_cuda(c, bits_64, debug));
-        } else {
-            modules.push_back(get_initmod_cuda(c, bits_64, debug));
-        }
-    } else if (t.has_feature(Target::OpenCL)) {
-        if (t.os == Target::Windows) {
-            modules.push_back(get_initmod_windows_opencl(c, bits_64, debug));
-        } else {
-            modules.push_back(get_initmod_opencl(c, bits_64, debug));
-        }
-    } else if (t.has_feature(Target::OpenGL)) {
-        modules.push_back(get_initmod_opengl(c, bits_64, debug));
-        if (t.os == Target::Linux) {
-            modules.push_back(get_initmod_linux_opengl_context(c, bits_64, debug));
-        } else if (t.os == Target::OSX) {
-            modules.push_back(get_initmod_osx_opengl_context(c, bits_64, debug));
-        } else if (t.os == Target::Android) {
-            modules.push_back(get_initmod_android_opengl_context(c, bits_64, debug));
-        } else {
-            // You're on your own to provide definitions of halide_opengl_get_proc_address and halide_opengl_create_context
-        }
-    } else {
-        modules.push_back(get_initmod_nogpu(c, bits_64, debug));
-    }
-
-    link_modules(modules);
-
-    if (t.os == Target::Windows &&
-        t.bits == 32 &&
-        (t.has_feature(Target::JIT))) {
-        undo_win32_name_mangling(modules[0]);
-    }
-
-    if (t.os == Target::Windows) {
-        add_underscores_to_posix_calls_on_windows(modules[0]);
-    }
-
-    return modules[0];
-}
-
-#ifdef WITH_PTX
-llvm::Module *get_initial_module_for_ptx_device(Target target, llvm::LLVMContext *c) {
-    std::vector<llvm::Module *> modules;
-    modules.push_back(get_initmod_ptx_dev_ll(c));
-
-    llvm::Module *module;
-
-    // This table is based on the guidance at:
-    // http://docs.nvidia.com/cuda/libdevice-users-guide/basic-usage.html#linking-with-libdevice
-    if (target.has_feature(Target::CUDACapability35)) {
-        module = get_initmod_ptx_compute_35_ll(c);
-    } else if (target.features_any_of(vec(Target::CUDACapability32,
-                                          Target::CUDACapability50))) {
-        // For some reason sm_32 and sm_50 use libdevice 20
-        module = get_initmod_ptx_compute_20_ll(c);
-    } else if (target.has_feature(Target::CUDACapability30)) {
-        module = get_initmod_ptx_compute_30_ll(c);
-    } else {
-        module = get_initmod_ptx_compute_20_ll(c);
-    }
-    modules.push_back(module);
-
-    link_modules(modules);
-
-    // For now, the PTX backend does not handle calling functions. So mark all functions
-    // AvailableExternally to ensure they are inlined or deleted.
-    for (llvm::Module::iterator iter = modules[0]->begin(); iter != modules[0]->end(); iter++) {
-        llvm::Function *f = (llvm::Function *)(iter);
-
-        // This is intended to set all definitions (not extern declarations)
-        // to "available externally" which should guarantee they do not exist
-        // after the resulting module is finalized to code. That is they must
-        // be inlined to be used.
-        //
-        // However libdevice has a few routines that are marked
-        // "noinline" which must either be changed to alow inlining or
-        // preserved in generated code. This preserves the intent of
-        // keeping these routines out-of-line and hence called by
-        // not marking them AvailableExternally.
-
-        if (!f->isDeclaration() && !f->hasFnAttribute(llvm::Attribute::NoInline)) {
-            f->setLinkage(llvm::GlobalValue::AvailableExternallyLinkage);
-        }
-
-        // Also mark the halide_gpu_thread_barrier as noduplicate.
-        #if LLVM_VERSION > 32
-        if (f->getName() == "halide_gpu_thread_barrier") {
-            f->addFnAttr(llvm::Attribute::NoDuplicate);
-        }
-        #endif
-    }
-
-    return modules[0];
-}
-#endif
-
-}
-
-=======
->>>>>>> 829e98dd
 }