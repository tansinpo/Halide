--- conflicted
+++ resolved
@@ -198,6 +198,9 @@
     {"profile", Target::Profile},
     {"no_runtime", Target::NoRuntime},
     {"metal", Target::Metal},
+    {"javascript", Target::JavaScript},
+    {"v8", Target::JavaScript_V8},
+    {"spidermonkey", Target::JavaScript_SpiderMonkey},
 };
 
 bool lookup_feature(const std::string &tok, Target::Feature &result) {
@@ -279,21 +282,11 @@
             }
         }
         user_error << "Did not understand HL_TARGET=" << target << "\n"
-<<<<<<< HEAD
-                   << "Expected format is arch-os-feature1-feature2-... "
-                   << "Where arch is x86-32, x86-64, arm-32, arm-64, pnacl, mips"
-                   << "and os is linux, windows, osx, nacl, ios, or android. "
-                   << "If arch or os are omitted, they default to the host. "
-                   << "Features include sse41, avx, avx2, armv7s, cuda, "
-                   << "opencl, metal, no_asserts, no_bounds_query, "
-                   << "javascript, v8, spider_monkey, and debug.\n"
-=======
                    << "Expected format is arch-os-feature1-feature2-...\n"
                    << "Where arch is " << architectures << " .\n"
                    << "Os is " << oses << " .\n"
                    << "If arch or os are omitted, they default to the host.\n"
                    << "Features are " << features << " .\n"
->>>>>>> dab8ae4e
                    << "HL_TARGET can also begin with \"host\", which sets the "
                    << "host's architecture, os, and feature set, with the "
                    << "exception of the GPU runtimes, which default to off.\n"
@@ -326,84 +319,8 @@
                 return false;
             }
             *this = get_host_target();
-<<<<<<< HEAD
-            is_os = true;
-            is_arch = true;
-            is_bits = true;
-        } else if (tok == "jit") {
-            set_feature(Target::JIT);
-        } else if (tok == "javascript") {
-            set_feature(Target::JavaScript);
-        } else if (tok == "v8") {
-            set_feature(Target::JavaScript_V8);
-        } else if (tok == "spider_monkey") {
-            set_feature(Target::JavaScript_SpiderMonkey);
-        } else if (tok == "sse41") {
-            set_feature(Target::SSE41);
-        } else if (tok == "avx") {
-            set_features({Target::SSE41, Target::AVX});
-        } else if (tok == "avx2") {
-            set_features({Target::SSE41, Target::AVX, Target::AVX2});
-        } else if (tok == "armv7s") {
-            set_feature(Target::ARMv7s);
-        } else if (tok == "no_neon") {
-            set_feature(Target::NoNEON);
-        } else if (tok == "cuda") {
-            set_feature(Target::CUDA);
-        } else if (tok == "ptx") {
-            user_error << "The 'ptx' target feature flag is deprecated, use 'cuda' instead\n";
-        } else if (tok == "cuda_capability_30") {
-            set_features({Target::CUDA, Target::CUDACapability30});
-        } else if (tok == "cuda_capability_32") {
-            set_features({Target::CUDA, Target::CUDACapability32});
-        } else if (tok == "cuda_capability_35") {
-            set_features({Target::CUDA, Target::CUDACapability35});
-        } else if (tok == "cuda_capability_50") {
-            set_features({Target::CUDA, Target::CUDACapability50});
-        } else if (tok == "opencl") {
-            set_feature(Target::OpenCL);
-        } else if (tok == "metal") {
-            set_feature(Target::Metal);
-        } else if (tok == "debug" || tok == "gpu_debug") {
-            set_feature(Target::Debug);
-        } else if (tok == "opengl") {
-            set_feature(Target::OpenGL);
-        } else if (tok == "openglcompute") {
-            set_feature(Target::OpenGLCompute);
-        } else if (tok == "renderscript") {
-            set_feature(Target::Renderscript);
-        } else if (tok == "user_context") {
-            set_feature(Target::UserContext);
-        } else if (tok == "register_metadata") {
-            set_feature(Target::RegisterMetadata);
-        } else if (tok == "no_asserts") {
-            set_feature(Target::NoAsserts);
-        } else if (tok == "no_bounds_query") {
-            set_feature(Target::NoBoundsQuery);
-        } else if (tok == "cl_doubles") {
-            set_feature(Target::CLDoubles);
-        } else if (tok == "fma") {
-            set_features({Target::FMA, Target::SSE41, Target::AVX});
-        } else if (tok == "fma4") {
-            set_features({Target::FMA4, Target::SSE41, Target::AVX});
-        } else if (tok == "f16c") {
-            set_features({Target::F16C, Target::SSE41, Target::AVX});
-        } else if (tok == "matlab") {
-            set_feature(Target::Matlab);
-        } else if (tok == "profile") {
-            set_feature(Target::Profile);
-        } else if (tok == "no_runtime") {
-            set_feature(Target::NoRuntime);
-        } else {
-            return false;
-        }
-
-        if (is_os) {
-            if (os_specified) {
-=======
         } else if (tok == "32" || tok == "64") {
             if (bits_specified) {
->>>>>>> dab8ae4e
                 return false;
             }
             bits_specified = true;
@@ -443,37 +360,6 @@
 }
 
 std::string Target::to_string() const {
-<<<<<<< HEAD
-    const char* const arch_names[] = {
-        "arch_unknown", "x86", "arm", "pnacl", "mips"
-    };
-    const char* const os_names[] = {
-        "os_unknown", "linux", "windows", "osx", "android", "ios", "nacl"
-    };
-    // The contents of this array must match Target::Features.
-    const char* const feature_names[] = {
-        "jit", "debug", "no_asserts", "no_bounds_query",
-        "sse41", "avx", "avx2", "fma", "fma4", "f16c",
-        "armv7s", "no_neon",
-        "cuda", "cuda_capability_30", "cuda_capability_32", "cuda_capability_35", "cuda_capability_50",
-        "opencl", "cl_doubles",
-        "opengl", "openglcompute", "renderscript",
-        "user_context",
-        "register_metadata",
-        "matlab",
-        "profile",
-        "no_runtime",
-        "metal",
-        "javascript", "v8", "spider_monkey"
-    };
-    internal_assert(sizeof(feature_names) / sizeof(feature_names[0]) == FeatureEnd);
-    string result = string(arch_names[arch])
-        + "-" + std::to_string(bits)
-        + "-" + string(os_names[os]);
-    for (size_t i = 0; i < FeatureEnd; ++i) {
-        if (has_feature(static_cast<Feature>(i))) {
-            result += "-" + string(feature_names[i]);
-=======
     string result;
     for (auto const &arch_entry : arch_name_map) {
         if (arch_entry.second == arch) {
@@ -491,7 +377,6 @@
     for (auto const &feature_entry : feature_name_map) {
         if (has_feature(feature_entry.second)) {
             result += "-" + feature_entry.first;
->>>>>>> dab8ae4e
         }
     }
     return result;
