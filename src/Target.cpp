#include <iostream>
#include <string>

#include "Target.h"
#include "Debug.h"
#include "Error.h"
#include "LLVM_Headers.h"
#include "Util.h"

namespace Halide {

using std::string;
using std::vector;

using Internal::vec;

namespace {
#ifndef __arm__

#ifdef _MSC_VER
static void cpuid(int info[4], int infoType, int extra) {
    __cpuidex(info, infoType, extra);
}

#else
// CPU feature detection code taken from ispc
// (https://github.com/ispc/ispc/blob/master/builtins/dispatch.ll)

#ifdef _LP64
static void cpuid(int info[4], int infoType, int extra) {
    __asm__ __volatile__ (
        "cpuid                 \n\t"
        : "=a" (info[0]), "=b" (info[1]), "=c" (info[2]), "=d" (info[3])
        : "0" (infoType), "2" (extra));
}
#else
static void cpuid(int info[4], int infoType, int extra) {
    // We save %ebx in case it's the PIC register
    __asm__ __volatile__ (
        "mov{l}\t{%%}ebx, %1  \n\t"
        "cpuid                 \n\t"
        "xchg{l}\t{%%}ebx, %1  \n\t"
        : "=a" (info[0]), "=r" (info[1]), "=c" (info[2]), "=d" (info[3])
        : "0" (infoType), "2" (extra));
}
#endif
#endif
#endif
}

Target get_host_target() {
    Target::OS os = Target::OSUnknown;
    #ifdef __linux__
    os = Target::Linux;
    #endif
    #ifdef _MSC_VER
    os = Target::Windows;
    #endif
    #ifdef __APPLE__
    os = Target::OSX;
    #endif

    bool use_64_bits = (sizeof(size_t) == 8);
    int bits = use_64_bits ? 64 : 32;

    #if __mips__ || __mips || __MIPS__
    Target::Arch arch = Target::MIPS;
    return Target(os, arch, bits);
    #else
    #ifdef __arm__
    Target::Arch arch = Target::ARM;
    return Target(os, arch, bits);
    #else

    Target::Arch arch = Target::X86;

    int info[4];
    cpuid(info, 1, 0);
    bool have_sse41 = info[2] & (1 << 19);
    bool have_sse2 = info[3] & (1 << 26);
    bool have_avx = info[2] & (1 << 28);
    bool have_f16c = info[2] & (1 << 29);
    bool have_rdrand = info[2] & (1 << 30);
    bool have_fma = info[2] & (1 << 12);

    user_assert(have_sse2)
        << "The x86 backend assumes at least sse2 support. This machine does not appear to have sse2.\n"
        << "cpuid returned: "
        << std::hex << info[0]
        << ", " << info[1]
        << ", " << info[2]
        << ", " << info[3]
        << std::dec << "\n";

    std::vector<Target::Feature> initial_features;
    if (have_sse41) initial_features.push_back(Target::SSE41);
    if (have_avx)   initial_features.push_back(Target::AVX);
    if (have_f16c)  initial_features.push_back(Target::F16C);
    if (have_fma)   initial_features.push_back(Target::FMA);

    if (use_64_bits && have_avx && have_f16c && have_rdrand) {
        // So far, so good.  AVX2?
        // Call cpuid with eax=7, ecx=0
        int info2[4];
        cpuid(info2, 7, 0);
        bool have_avx2 = info[1] & (1 << 5);
        if (have_avx2) {
            initial_features.push_back(Target::AVX2);
        }
    }

    return Target(os, arch, bits, initial_features);
#endif
#endif
}

namespace {
string get_env(const char *name) {
#ifdef _WIN32
    char buf[128];
    size_t read = 0;
    getenv_s(&read, buf, name);
    if (read) {
        return string(buf);
    } else {
        return "";
    }
#else
    char *buf = getenv(name);
    if (buf) {
        return string(buf);
    } else {
        return "";
    }
#endif
}
}

Target get_target_from_environment() {
    string target = get_env("HL_TARGET");
    if (target.empty()) {
        return get_host_target();
    } else {
        return parse_target_string(target);
    }
}

Target get_jit_target_from_environment() {
    Target host = get_host_target();
    host.set_feature(Target::JIT);
    string target = get_env("HL_JIT_TARGET");
    if (target.empty()) {
        return host;
    } else {
        Target t = parse_target_string(target);
        t.set_feature(Target::JIT);
        user_assert(t.os == host.os && t.arch == host.arch && t.bits == host.bits)
            << "HL_JIT_TARGET must match the host OS, architecture, and bit width.\n"
            << "HL_JIT_TARGET was " << target << ". "
            << "Host is " << host.to_string() << ".\n";
        return t;
    }
}

Target parse_target_string(const std::string &target) {
    Target host = get_host_target();

    if (target.empty()) {
        // If nothing is specified, use the host target.
        return host;
    }

    // Default to the host OS and architecture.
    Target t;
    t.os = host.os;
    t.arch = host.arch;
    t.bits = host.bits;

    if (!t.merge_string(target)) {
        user_error << "Did not understand HL_TARGET=" << target << "\n"
                   << "Expected format is arch-os-feature1-feature2-... "
                   << "Where arch is x86-32, x86-64, arm-32, arm-64, pnacl, mips"
                   << "and os is linux, windows, osx, nacl, ios, or android. "
                   << "If arch or os are omitted, they default to the host. "
                   << "Features include sse41, avx, avx2, armv7s, cuda, "
                   << "opencl, no_asserts, no_bounds_query, javascript, v8, spider_monkey, and debug.\n"
                   << "HL_TARGET can also begin with \"host\", which sets the "
                   << "host's architecture, os, and feature set, with the "
                   << "exception of the GPU runtimes, which default to off.\n"
                   << "On this platform, the host target is: " << host.to_string() << "\n";
    }

    return t;
}

bool Target::merge_string(const std::string &target) {
    string rest = target;
    vector<string> tokens;
    size_t first_dash;
    while ((first_dash = rest.find('-')) != string::npos) {
        //Internal::debug(0) << first_dash << ", " << rest << "\n";
        tokens.push_back(rest.substr(0, first_dash));
        rest = rest.substr(first_dash + 1);
    }
    tokens.push_back(rest);

    bool os_specified = false, arch_specified = false, bits_specified = false;

    for (size_t i = 0; i < tokens.size(); i++) {
        bool is_arch = false, is_os = false, is_bits = false;
        const string &tok = tokens[i];
        if (tok == "x86") {
            arch = Target::X86;
            is_arch = true;
        } else if (tok == "arm") {
            arch = Target::ARM;
            is_arch = true;
        } else if (tok == "pnacl") {
            arch = Target::PNaCl;
            is_arch = true;
        } else if (tok == "mips") {
            arch = Target::MIPS;
            is_arch = true;
        } else if (tok == "32") {
            bits = 32;
            is_bits = true;
        } else if (tok == "64") {
            bits = 64;
            is_bits = true;
        } else if (tok == "linux") {
            os = Target::Linux;
            is_os = true;
        } else if (tok == "windows") {
            os = Target::Windows;
            is_os = true;
        } else if (tok == "nacl") {
            os = Target::NaCl;
            is_os = true;
        } else if (tok == "osx") {
            os = Target::OSX;
            is_os = true;
        } else if (tok == "android") {
            os = Target::Android;
            is_os = true;
        } else if (tok == "ios") {
            os = Target::IOS;
            is_os = true;
        } else if (tok == "host") {
            if (i > 0) {
                // "host" is now only allowed as the first token.
                return false;
            }
            *this = get_host_target();
            is_os = true;
            is_arch = true;
            is_bits = true;
        } else if (tok == "jit") {
            set_feature(Target::JIT);
        } else if (tok == "javascript") {
            set_feature(Target::JavaScript);
        } else if (tok == "v8") {
            set_feature(Target::JavaScript_V8);
        } else if (tok == "spider_monkey") {
            set_feature(Target::JavaScript_SpiderMonkey);
        } else if (tok == "sse41") {
            set_feature(Target::SSE41);
        } else if (tok == "avx") {
            set_features(vec(Target::SSE41, Target::AVX));
        } else if (tok == "avx2") {
            set_features(vec(Target::SSE41, Target::AVX, Target::AVX2));
        } else if (tok == "armv7s") {
            set_feature(Target::ARMv7s);
        } else if (tok == "no_neon") {
            set_feature(Target::NoNEON);
        } else if (tok == "cuda") {
            set_feature(Target::CUDA);
        } else if (tok == "ptx") {
            user_error << "The 'ptx' target feature flag is deprecated, use 'cuda' instead\n";
        } else if (tok == "cuda_capability_30") {
            set_features(vec(Target::CUDA, Target::CUDACapability30));
        } else if (tok == "cuda_capability_32") {
            set_features(vec(Target::CUDA, Target::CUDACapability32));
        } else if (tok == "cuda_capability_35") {
            set_features(vec(Target::CUDA, Target::CUDACapability35));
        } else if (tok == "cuda_capability_50") {
            set_features(vec(Target::CUDA, Target::CUDACapability50));
        } else if (tok == "opencl") {
            set_feature(Target::OpenCL);
        } else if (tok == "debug" || tok == "gpu_debug") {
            set_feature(Target::Debug);
        } else if (tok == "opengl") {
            set_feature(Target::OpenGL);
        } else if (tok == "user_context") {
            set_feature(Target::UserContext);
        } else if (tok == "register_metadata") {
            set_feature(Target::RegisterMetadata);
        } else if (tok == "no_asserts") {
            set_feature(Target::NoAsserts);
        } else if (tok == "no_bounds_query") {
            set_feature(Target::NoBoundsQuery);
        } else if (tok == "cl_doubles") {
            set_feature(Target::CLDoubles);
        } else if (tok == "fma") {
            set_features(vec(Target::FMA, Target::SSE41, Target::AVX));
        } else if (tok == "fma4") {
            set_features(vec(Target::FMA4, Target::SSE41, Target::AVX));
        } else if (tok == "f16c") {
            set_features(vec(Target::F16C, Target::SSE41, Target::AVX));
        } else if (tok == "matlab") {
            set_feature(Target::Matlab);
        } else {
            return false;
        }

        if (is_os) {
            if (os_specified) {
                return false;
            }
            os_specified = true;
        }

        if (is_arch) {
            if (arch_specified) {
                return false;
            }
            arch_specified = true;
        }

        if (is_bits) {
            if (bits_specified) {
                return false;
            }
            bits_specified = true;
        }
    }

    if (arch_specified && !bits_specified) {
        return false;
    }

    // If arch is PNaCl, require explicit setting of os and bits as well.
    if (arch_specified && arch == Target::PNaCl) {
        if (!os_specified || os != Target::NaCl) {
            return false;
        }
        if (!bits_specified || bits != 32) {
            return false;
        }
    }

    return true;
}

std::string Target::to_string() const {
  const char* const arch_names[] = {
      "arch_unknown", "x86", "arm", "pnacl", "mips"
  };
  const char* const os_names[] = {
      "os_unknown", "linux", "windows", "osx", "android", "ios", "nacl"
  };
  // The contents of this array must match Target::Features.
  const char* const feature_names[] = {
      "jit", "debug", "no_asserts", "no_bounds_query",
      "sse41", "avx", "avx2", "fma", "fma4", "f16c",
      "armv7s", "no_neon",
      "cuda", "cuda_capability_30", "cuda_capability_32", "cuda_capability_35", "cuda_capability_50",
      "opencl", "cl_doubles",
      "opengl",
      "user_context",
      "register_metadata",
<<<<<<< HEAD
      "javascript", "v8", "spider_monkey"
=======
      "matlab"
>>>>>>> 2b273693
  };
  internal_assert(sizeof(feature_names) / sizeof(feature_names[0]) == FeatureEnd);
  string result = string(arch_names[arch])
      + "-" + Internal::int_to_string(bits)
      + "-" + string(os_names[os]);
  for (size_t i = 0; i < FeatureEnd; ++i) {
      if (has_feature(static_cast<Feature>(i))) {
          result += "-" + string(feature_names[i]);
      }
  }
  return result;
}

}<|MERGE_RESOLUTION|>--- conflicted
+++ resolved
@@ -368,11 +368,8 @@
       "opengl",
       "user_context",
       "register_metadata",
-<<<<<<< HEAD
+      "matlab",
       "javascript", "v8", "spider_monkey"
-=======
-      "matlab"
->>>>>>> 2b273693
   };
   internal_assert(sizeof(feature_names) / sizeof(feature_names[0]) == FeatureEnd);
   string result = string(arch_names[arch])
