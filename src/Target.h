--- conflicted
+++ resolved
@@ -65,14 +65,12 @@
 
         Matlab,  ///< Generate a mexFunction compatible with Matlab mex libraries. See tools/mex_halide.m.
 
-<<<<<<< HEAD
+        Profile, ///< Launch a sampling profiler alongside the Halide pipeline that monitors and reports the runtime used by each Func
+        NoRuntime, ///< Do not include a copy of the Halide runtime in any generated object file or assembly
+
         JavaScript, ///< Compile to JavaScript and execute immediately. Requires JIT and only works with realize. (For testing mainly.)
         JavaScript_V8, ///< Use the V8 JavaScript engine.
         JavaScript_SpiderMonkey, ///< Use the SpiderMonkey JavaScript engine.
-=======
-        Profile, ///< Launch a sampling profiler alongside the Halide pipeline that monitors and reports the runtime used by each Func
-        NoRuntime, ///< Do not include a copy of the Halide runtime in any generated object file or assembly
->>>>>>> 9878abdc
 
         FeatureEnd
         // NOTE: Changes to this enum must be reflected in the definition of
