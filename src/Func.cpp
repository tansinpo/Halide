#include <algorithm>
#include <iostream>
#include <string.h>
#include <fstream>

#ifdef _MSC_VER
#include <intrin.h>
#endif

#include "IR.h"
#include "Func.h"
#include "Util.h"
#include "IROperator.h"
#include "IRPrinter.h"
#include "IRMutator.h"
#include "Function.h"
#include "Argument.h"
#include "Lower.h"
#include "Param.h"
#include "PrintLoopNest.h"
#include "Debug.h"
#include "IREquality.h"
#include "CodeGen_LLVM.h"
#include "LLVM_Headers.h"
#include "Outputs.h"
#include "LLVM_Output.h"
#include "Substitute.h"
#include "ExprUsesVar.h"
#include "Simplify.h"
#include "Solve.h"
#include "Associativity.h"
#include "ApplySplit.h"

namespace Halide {

using std::max;
using std::min;
using std::make_pair;
using std::map;
using std::string;
using std::vector;
using std::pair;
using std::ofstream;

using namespace Internal;

Func::Func(const string &name) : func(unique_name(name)) {}

Func::Func() : func(make_entity_name(this, "Halide::Func", 'f')) {}

Func::Func(Expr e) : func(make_entity_name(this, "Halide::Func", 'f')) {
    (*this)(_) = e;
}

Func::Func(Function f) : func(f) {}

const string &Func::name() const {
    return func.name();
}

/** Get the pure arguments. */
std::vector<Var> Func::args() const {
    std::vector<Var> result;
    result.reserve(func.explicit_args().size());
    for (const auto &e : func.explicit_args()) {
        const Variable *var = e.as<Variable>();
        internal_assert(var);
        result.emplace_back(var->name);
    }
    return result;
}

/** The right-hand-side value of the pure definition of this
 * function. An error if the Func has no definition, or is defined as
 * a Tuple. */
Expr Func::value() const {
    user_assert(defined())
        << "Can't call Func::value() on an undefined Func. To check if a Func is defined, call Func::defined()\n";
    user_assert(func.outputs() == 1)
        << "Can't call Func::value() on Func \"" << name() << "\", because it has multiple values.\n";
    return func.values()[0];
}

/** The values returned by a Func, in Tuple form. */
Tuple Func::values() const {
    user_assert(defined())
        << "Can't call Func::values() on an undefined Func. To check if a Func is defined, call Func::defined().\n";
    return Tuple(func.values());
}

/** Get the left-hand-side of the update definition. An empty
 * vector if there's no update definition. */
const std::vector<Expr> &Func::update_args(int idx) const {
    user_assert(has_update_definition())
        << "Can't call Func::update_args() on Func \"" << name()
        << "\" as it has no update definition. "
        << "Use Func::has_update_definition() to check for the existence of an update definition.\n";
    user_assert(idx < num_update_definitions())
        << "Update definition index out of bounds.\n";
    return func.update(idx).explicit_args();
}

/** Get the right-hand-side of the update definition. An error if
 * there is no update definition. */
Expr Func::update_value(int idx) const {
    user_assert(has_update_definition())
        << "Can't call Func::update_args() on Func \"" << name() << "\" as it has no update definition. "
        << "Use Func::has_update_definition() to check for the existence of an update definition.\n";
    user_assert(idx < num_update_definitions())
        << "Update definition index out of bounds.\n";
    user_assert(func.update(idx).values().size() == 1)
        << "Can't call Func::update_value() on Func \"" << name() << "\", because it has multiple values.\n";
    return func.update(idx).values()[0];
}

/** The update values returned by a Func, in Tuple form. */
Tuple Func::update_values(int idx) const {
    user_assert(has_update_definition())
        << "Can't call Func::update_args() on Func \"" << name() << "\" as it has no update definition. "
        << "Use Func::has_update_definition() to check for the existence of an update definition.\n";
    user_assert(idx < num_update_definitions())
        << "Update definition index out of bounds.\n";
    return Tuple(func.update(idx).values());
}

/** Get the RVars of the reduction domain for the update definition. Returns an
 * empty vector if there's no update definition, or if the update definition has
 * no domain. Note that the RVars returned are floating RVars, i.e. they don't
 * actually have pointer to the reduction domain. */
vector<RVar> Func::rvars(int idx) const {
    user_assert(has_update_definition())
        << "Can't call Func::update_args() on Func \"" << name() << "\" as it has no update definition. "
        << "Use Func::has_update_definition() to check for the existence of an update definition.\n";
    user_assert(idx < num_update_definitions())
        << "Update definition index out of bounds.\n";
    const std::vector<ReductionVariable> rvars = func.update(idx).schedule().rvars();
    std::vector<RVar> rvs(rvars.size());
    for (size_t i = 0; i < rvars.size(); i++) {
        rvs[i] = RVar(rvars[i].var);
    }
    return rvs;
}

bool Func::defined() const {
    return func.has_pure_definition() || func.has_extern_definition();
}

/** Is this function a reduction? */
bool Func::has_update_definition() const {
    return func.has_update_definition();
}

/** How many update definitions are there? */
int Func::num_update_definitions() const {
    return static_cast<int>(func.updates().size());
}

/** Is this function external? */
EXPORT bool Func::is_extern() const {
    return func.has_extern_definition();
}

/** Add an extern definition for this Func. */
void Func::define_extern(const std::string &function_name,
                         const std::vector<ExternFuncArgument> &args,
                         const std::vector<Type> &types,
                         int dimensionality,
                         bool is_c_plus_plus) {
    func.define_extern(function_name, args, types, dimensionality, is_c_plus_plus);
}

/** Get the types of the buffers returned by an extern definition. */
const std::vector<Type> &Func::output_types() const {
    return func.output_types();
}

/** Get the number of outputs this function has. */
int Func::outputs() const {
    return func.outputs();
}

/** Get the name of the extern function called for an extern
 * definition. */
EXPORT const std::string &Func::extern_function_name() const {
    return func.extern_function_name();
}

int Func::dimensions() const {
    return defined() ? func.explicit_args().size() : 0;
}

FuncRef Func::operator()(vector<Var> args) const {
    int placeholder_pos, count;
    std::tie(placeholder_pos, count) = add_implicit_vars(args);
    return FuncRef(func, args, placeholder_pos, count);
}

FuncRef Func::operator()(vector<Expr> args) const {
    int placeholder_pos, count;
    std::tie(placeholder_pos, count) = add_implicit_vars(args);
    return FuncRef(func, args, placeholder_pos, count);
}

std::pair<int, int> Func::add_implicit_vars(vector<Var> &args) const {
    int placeholder_pos = -1;
    int count = 0;
    std::vector<Var>::iterator iter = args.begin();

    while (iter != args.end() && !iter->same_as(_)) {
        iter++;
    }
    if (iter != args.end()) {
        placeholder_pos = (int)(iter - args.begin());
        int i = 0;
        iter = args.erase(iter);
        while ((int)args.size() < dimensions()) {
            Internal::debug(2) << "Adding implicit var " << i << " to call to " << name() << "\n";
            iter = args.insert(iter, Var::implicit(i++));
            iter++;
            count++;
        }
    }

    if (func.has_pure_definition() && args.size() != (size_t)dimensions()) {
        user_error << "Func \"" << name() << "\" was called with "
                   << args.size() << " arguments, but was defined with " << dimensions() << "\n";
    }

    return std::make_pair(placeholder_pos, count);
}

std::pair<int, int> Func::add_implicit_vars(vector<Expr> &args) const {
    int placeholder_pos = -1;
    int count = 0;
    std::vector<Expr>::iterator iter = args.begin();
    while (iter != args.end()) {
        const Variable *var = iter->as<Variable>();
        if (var && var->name == _.name())
            break;
        iter++;
    }
    if (iter != args.end()) {
        placeholder_pos = (int)(iter - args.begin());
        int i = 0;
        iter = args.erase(iter);
        while ((int)args.size() < dimensions()) {
            Internal::debug(2) << "Adding implicit var " << i << " to call to " << name() << "\n";
            iter = args.insert(iter, Var::implicit(i++));
            iter++;
            count++;
        }
    }

    if (func.has_pure_definition() && args.size() != (size_t)dimensions()) {
        user_error << "Func \"" << name() << "\" was called with "
                   << args.size() << " arguments, but was defined with " << dimensions() << "\n";
    }

    return std::make_pair(placeholder_pos, count);
}

namespace {
bool var_name_match(string candidate, string var) {
    internal_assert(var.find('.') == string::npos)
        << "var_name_match expects unqualified names for the second argument. "
        << "Name passed: " << var << "\n";
    if (candidate == var) return true;
    return Internal::ends_with(candidate, "." + var);
}
}

const std::string &Stage::name() const {
    return stage_name;
}

void Stage::set_dim_type(VarOrRVar var, ForType t) {
    bool found = false;
    vector<Dim> &dims = definition.schedule().dims();
    for (size_t i = 0; i < dims.size(); i++) {
        if (var_name_match(dims[i].var, var.name())) {
            found = true;
            dims[i].for_type = t;

            // If it's an rvar and the for type is parallel, we need to
            // validate that this doesn't introduce a race condition.
            if (!dims[i].is_pure() && var.is_rvar && (t == ForType::Vectorized || t == ForType::Parallel)) {
                user_assert(definition.schedule().allow_race_conditions())
                    << "In schedule for " << stage_name
                    << ", marking var " << var.name()
                    << " as parallel or vectorized may introduce a race"
                    << " condition resulting in incorrect output."
                    << " It is possible to override this error using"
                    << " the allow_race_conditions() method. Use this"
                    << " with great caution, and only when you are willing"
                    << " to accept non-deterministic output, or you can prove"
                    << " that any race conditions in this code do not change"
                    << " the output, or you can prove that there are actually"
                    << " no race conditions, and that Halide is being too cautious.\n";
            }

        } else if (t == ForType::Vectorized) {
            user_assert(dims[i].for_type != ForType::Vectorized)
                << "In schedule for " << stage_name
                << ", can't vectorize across " << var.name()
                << " because Func is already vectorized across " << dims[i].var << "\n";
        }
    }

    if (!found) {
        user_error << "In schedule for " << stage_name
                   << ", could not find dimension "
                   << var.name()
                   << " to mark as " << t
                   << " in vars for function\n"
                   << dump_argument_list();
    }
}

void Stage::set_dim_device_api(VarOrRVar var, DeviceAPI device_api) {
    bool found = false;
    vector<Dim> &dims = definition.schedule().dims();
    for (size_t i = 0; i < dims.size(); i++) {
        if (var_name_match(dims[i].var, var.name())) {
            found = true;
            dims[i].device_api = device_api;
        }
    }

    if (!found) {
        user_error << "In schedule for " << stage_name
                   << ", could not find dimension "
                   << var.name()
                   << " to set to device API " << static_cast<int>(device_api)
                   << " in vars for function\n"
                   << dump_argument_list();
    }
}

std::string Stage::dump_argument_list() const {
    std::ostringstream oss;
    oss << "Vars:";
    for (size_t i = 0; i < definition.schedule().dims().size(); i++) {
        oss << " " << definition.schedule().dims()[i].var;
    }
    oss << "\n";
    return oss.str();
}

namespace {

class SubstituteSelfReference : public IRMutator {
    using IRMutator::visit;

    const string func;
    const Function substitute;
    const size_t implicits_count;
    const vector<Var> new_args;

    void visit(const Call *c) {
        IRMutator::visit(c);
        c = expr.as<Call>();
        internal_assert(c);

        if ((c->call_type == Call::Halide) && (func == c->name)) {
            internal_assert(!c->func.defined())
                << "func should not have been defined for a self-reference\n";
            debug(4) << "...Replace call to Func \"" << c->name << "\" with "
                     << "\"" << substitute.name() << "\"\n";
            vector<Expr> args;
            args.insert(args.end(), c->args.begin(), c->args.end());
            args.insert(args.end() - implicits_count,
                        new_args.begin(), new_args.end());
            expr = Call::make(substitute, args, c->value_index);
        }
    }
public:
    SubstituteSelfReference(const string &func, const Function &substitute,
                            size_t implicits_count, const vector<Var> &new_args)
      : func(func), substitute(substitute), implicits_count(implicits_count), new_args(new_args) {
        internal_assert(substitute.get_contents().defined());
    }
};

/** Substitute all self-reference calls to 'func' with 'substitute' which
 * args (LHS) is the old args (LHS) plus 'new_args' in that order.
 * Expect this method to be called on the value (RHS) of an update definition. */
Expr substitute_self_reference(Expr val, const string &func, const Function &substitute, size_t implicits_count,
                               const vector<Var> &new_args) {
    SubstituteSelfReference subs(func, substitute, implicits_count, new_args);
    val = subs.mutate(val);
    return val;
}

// Substitute the occurrence of 'name' in 'exprs' with 'value'.
void substitute_var_in_exprs(const string &name, Expr value, vector<Expr> &exprs) {
    for (auto &expr : exprs) {
        expr = substitute(name, value, expr);
    }
}

void apply_split_result(const vector<pair<string, Expr>> &bounds_let_stmts,
                        const vector<ApplySplitResult> &splits_result,
                        vector<Expr> &predicates, vector<Expr> &args,
                        vector<Expr> &values) {

    for (const auto &res : splits_result) {
        if (res.is_substitution() || res.is_let()) {
            // Apply substitutions to the list of predicates, args, and values.
            // Make sure we substitute in all the let stmts as well since we are
            // not going to add them to the exprs.
            substitute_var_in_exprs(res.name, res.value, predicates);
            substitute_var_in_exprs(res.name, res.value, args);
            substitute_var_in_exprs(res.name, res.value, values);
        } else {
            internal_assert(res.is_predicate());
            predicates.push_back(res.value);
        }
    }

    // Make sure we substitute in all the let stmts from 'bounds_let_stmts'
    // since we are not going to add them to the exprs.
    for (const auto &let: bounds_let_stmts) {
        substitute_var_in_exprs(let.first, let.second, predicates);
        substitute_var_in_exprs(let.first, let.second, args);
        substitute_var_in_exprs(let.first, let.second, values);
    }
}

/** Apply split directives on the reduction variables. Remove the old RVar from
 * the list and add the split result (inner and outer RVars) to the list. Add
 * new predicates corresponding to the TailStrategy to the RDom predicate list. */
bool apply_split(const Split &s, vector<ReductionVariable> &rvars,
                 vector<Expr> &predicates, vector<Expr> &args,
                 vector<Expr> &values, map<string, Expr> &dim_extent_alignment) {
    internal_assert(s.is_split());
    const auto it = std::find_if(rvars.begin(), rvars.end(),
        [&s](const ReductionVariable& rv) { return (s.old_var == rv.var); });

    Expr old_max, old_min, old_extent;

    if (it != rvars.end()) {
        debug(4) << "  Splitting " << it->var << " into " << s.outer << " and " << s.inner << "\n";

        old_max = simplify(it->min + it->extent - 1);
        old_min = it->min;
        old_extent = it->extent;

        it->var = s.inner;
        it->min = 0;
        it->extent = s.factor;

        rvars.insert(it + 1, {s.outer, 0, simplify((old_extent - 1 + s.factor)/s.factor)});

        vector<ApplySplitResult> splits_result = apply_split(s, true, "", dim_extent_alignment);
        vector<pair<string, Expr>> bounds_let_stmts = compute_loop_bounds_after_split(s, "");
        apply_split_result(bounds_let_stmts, splits_result, predicates, args, values);

        return true;
    }
    return false;
}

/** Apply fuse directives on the reduction variables. Remove the
 * fused RVars from the list and add the fused RVar to the list. */
bool apply_fuse(const Split &s, vector<ReductionVariable> &rvars,
                vector<Expr> &predicates, vector<Expr> &args,
                vector<Expr> &values, map<string, Expr> &dim_extent_alignment) {
    internal_assert(s.is_fuse());
    const auto iter_outer = std::find_if(rvars.begin(), rvars.end(),
        [&s](const ReductionVariable& rv) { return (s.outer == rv.var); });
    const auto iter_inner = std::find_if(rvars.begin(), rvars.end(),
        [&s](const ReductionVariable& rv) { return (s.inner == rv.var); });

    Expr inner_min, inner_extent, outer_min, outer_extent;
    if ((iter_outer != rvars.end()) && (iter_inner != rvars.end())) {
        debug(4) << "  Fusing " << s.outer << " and " << s.inner << " into " << s.old_var << "\n";

        inner_min = iter_inner->min;
        inner_extent = iter_inner->extent;
        outer_min = iter_outer->min;
        outer_extent = iter_outer->extent;

        Expr extent = iter_outer->extent * iter_inner->extent;
        iter_outer->var = s.old_var;
        iter_outer->min = 0;
        iter_outer->extent = extent;
        rvars.erase(iter_inner);

        vector<ApplySplitResult> splits_result = apply_split(s, true, "", dim_extent_alignment);
        vector<pair<string, Expr>> bounds_let_stmts = compute_loop_bounds_after_split(s, "");
        apply_split_result(bounds_let_stmts, splits_result, predicates, args, values);

        return true;
    }
    return false;
}

/** Apply purify directives on the reduction variables and predicates. Purify
 * replace a RVar with a Var, thus, the RVar needs to be removed from the list.
 * Any reference to the RVar in the predicates will be replaced with reference
 * to a Var. */
bool apply_purify(const Split &s, vector<ReductionVariable> &rvars,
                  vector<Expr> &predicates, vector<Expr> &args,
                  vector<Expr> &values, map<string, Expr> &dim_extent_alignment) {
    internal_assert(s.is_purify());
    const auto iter = std::find_if(rvars.begin(), rvars.end(),
        [&s](const ReductionVariable& rv) { return (s.old_var == rv.var); });
    if (iter != rvars.end()) {
        debug(4) << "  Purify RVar " << iter->var << " into Var " << s.outer
                 << ", deleting it from the rvars list\n";
        rvars.erase(iter);

        vector<ApplySplitResult> splits_result = apply_split(s, true, "", dim_extent_alignment);
        vector<pair<string, Expr>> bounds_let_stmts = compute_loop_bounds_after_split(s, "");
        apply_split_result(bounds_let_stmts, splits_result, predicates, args, values);

        return true;
    }
    return false;
}

/** Apply rename directives on the reduction variables. */
bool apply_rename(const Split &s, vector<ReductionVariable> &rvars,
                  vector<Expr> &predicates, vector<Expr> &args,
                  vector<Expr> &values, map<string, Expr> &dim_extent_alignment) {
    internal_assert(s.is_rename());
    const auto iter = std::find_if(rvars.begin(), rvars.end(),
        [&s](const ReductionVariable& rv) { return (s.old_var == rv.var); });
    if (iter != rvars.end()) {
        debug(4) << "  Renaming " << iter->var << " into " << s.outer << "\n";
        iter->var = s.outer;

        vector<ApplySplitResult> splits_result = apply_split(s, true, "", dim_extent_alignment);
        vector<pair<string, Expr>> bounds_let_stmts = compute_loop_bounds_after_split(s, "");
        apply_split_result(bounds_let_stmts, splits_result, predicates, args, values);

        return true;
    }
    return false;
}

/** Apply scheduling directives (e.g. split, fuse, etc.) on the reduction
 * variables. */
bool apply_split_directive(const Split &s, vector<ReductionVariable> &rvars,
                           vector<Expr> &predicates, vector<Expr> &args,
                           vector<Expr> &values) {
    map<string, Expr> dim_extent_alignment;
    for (const ReductionVariable &rv : rvars) {
        dim_extent_alignment[rv.var] = rv.extent;
    }

    vector<pair<string, Expr>> rvar_bounds;
    for (const ReductionVariable &rv : rvars) {
        rvar_bounds.push_back(std::make_pair(rv.var + ".loop_min", rv.min));
        rvar_bounds.push_back(std::make_pair(rv.var + ".loop_max", simplify(rv.min + rv.extent - 1)));
        rvar_bounds.push_back(std::make_pair(rv.var + ".loop_extent", rv.extent));
    }

    bool found = false;
    if (s.is_split()) {
        found = apply_split(s, rvars, predicates, args, values, dim_extent_alignment);
    } else if (s.is_fuse()) {
        found = apply_fuse(s, rvars, predicates, args, values, dim_extent_alignment);
    } else if (s.is_purify()) {
        found = apply_purify(s, rvars, predicates, args, values, dim_extent_alignment);
    } else {
        found = apply_rename(s, rvars, predicates, args, values, dim_extent_alignment);
    }

    if (found) {
        for (const auto &let: rvar_bounds) {
            substitute_var_in_exprs(let.first, let.second, predicates);
            substitute_var_in_exprs(let.first, let.second, args);
            substitute_var_in_exprs(let.first, let.second, values);
        }
    }
    return found;
}

} // anonymous namespace

Func Stage::rfactor(RVar r, Var v) {
    return rfactor({{r, v}});
}

Func Stage::rfactor(vector<pair<RVar, Var>> preserved) {
    user_assert(!definition.is_init()) << "rfactor() must be called on an update definition\n";

    string func_name;
    {
        vector<std::string> tmp = split_string(stage_name, ".update(");
        internal_assert(!tmp.empty() && !tmp[0].empty());
        func_name = tmp[0];
    }

    // Start with all args, including ivars, changes to only explicit args below.
    vector<Expr> args = definition.explicit_args();
    vector<Expr> all_args = definition.all_args();
    vector<Expr> &values = definition.values();

    // Check whether the operator is associative and determine the operator and
    // its identity for each value in the definition if it is a Tuple
<<<<<<< HEAD
    bool is_assoc;
    vector<AssociativeOp> ops;
    std::tie(is_assoc, ops) = prove_associativity(func_name, all_args, values);
    user_assert(is_assoc)
=======
    ProveAssociativityResult prover_result = prove_associativity(func_name, args, values);
    vector<AssociativeOp> &ops = prover_result.ops;
    user_assert(prover_result.is_associative)
>>>>>>> 37cdaba2
        << "Failed to call rfactor() on " << stage_name
        << " since it can't prove associativity of the operator\n";
    internal_assert(ops.size() == values.size());

    vector<Split> &splits = definition.schedule().splits();
    vector<ReductionVariable> &rvars = definition.schedule().rvars();
    vector<Dim> &dims = definition.schedule().dims();
    vector<Expr> predicates = definition.split_predicate();

    Scope<string> scope; // Contains list of RVars lifted to the intermediate Func
    vector<string> rvars_removed;

    vector<bool> is_rfactored(dims.size(), false);
    for (const pair<RVar, Var> &i : preserved) {
        const RVar &rv = i.first;
        const Var &v = i.second;
        {
            // Check that the RVar are in the dims list
            const auto iter = std::find_if(dims.begin(), dims.end(),
                [&rv](const Dim& dim) { return var_name_match(dim.var, rv.name()); });
            user_assert((iter != dims.end()) && (*iter).is_rvar())
                << "In schedule for " << stage_name
                << ", can't perform rfactor() on " << rv.name()
                << " since it is not in the reduction domain\n"
                << dump_argument_list();
            is_rfactored[iter - dims.begin()] = true;
        }
        {
            // Check that the new pure Vars we used to rename the RVar aren't already in the dims list
            const auto &iter = std::find_if(dims.begin(), dims.end(),
                [&v](const Dim& dim) { return var_name_match(dim.var, v.name()); });
            user_assert(iter == dims.end())
                << "In schedule for " << stage_name
                << ", can't rename the rvars " << rv.name() << " into " << v.name()
                << ", since it is already used in this Func's schedule elsewhere.\n"
                << dump_argument_list();
        }
    }

    // If the operator is associative but non-commutative, rfactor() on inner
    // dimensions (excluding the outer dimensions) is not valid.
    if (!prover_result.is_commutative) {
        int last_rvar = -1;
        for (int i = dims.size() - 1; i >= 0; --i) {
            if ((last_rvar != -1) && is_rfactored[i]) {
                user_assert(is_rfactored[last_rvar])
                    << "In schedule for " << stage_name
                    << ", can't rfactor an inner dimension " << dims[i].var
                    << " without rfactoring the outer dimensions, since the "
                    << "operator is non-commutative.\n"
                    << dump_argument_list();
            }
            if (dims[i].is_rvar()) {
                last_rvar = i;
            }
        }
    }

    // We need to apply the split directives on the reduction vars, so that we can
    // correctly lift the RVars not in 'rvars_kept' and distribute the RVars to the
    // intermediate and merge Funcs.
    {
        vector<Split> temp;
        for (const Split &s : splits) {
            // If it's already applied, we should remove it from the split list.
            if (!apply_split_directive(s, rvars, predicates, args, values)) {
                temp.push_back(s);
            }
        }
        splits = temp;
    }

    // Reduction domain of the intermediate update definition
    vector<ReductionVariable> intm_rvars;
    for (const auto &rv : rvars) {
        const auto &iter = std::find_if(preserved.begin(), preserved.end(),
            [&rv](const pair<RVar, Var>& pair) { return var_name_match(rv.var, pair.first.name()); });
        if (iter == preserved.end()) {
            intm_rvars.push_back(rv);
            scope.push(rv.var, rv.var);
        }
    }
    RDom intm_rdom(intm_rvars);

    // Sort the Rvars kept and their Vars replacement based on the RVars of
    // the reduction domain AFTER applying the split directives, so that we
    // can have a consistent args order for the update definition of the
    // intermediate and new merge Funcs.
    std::sort(preserved.begin(), preserved.end(),
        [&](const pair<RVar, Var> &lhs, const pair<RVar, Var> &rhs){
            const auto iter_lhs = std::find_if(rvars.begin(), rvars.end(),
                [&lhs](const ReductionVariable& rv) { return var_name_match(rv.var, lhs.first.name()); });
            const auto iter_rhs = std::find_if(rvars.begin(), rvars.end(),
                [&rhs](const ReductionVariable& rv) { return var_name_match(rv.var, rhs.first.name()); });
            return iter_lhs < iter_rhs;
        }
    );
    // The list of RVars to keep in the new update definition
    vector<RVar> rvars_kept(preserved.size());
    // List of pure Vars to replace the RVars in the intermediate's update definition
    vector<Var> vars_rename(preserved.size());
    for (size_t i = 0; i < preserved.size(); ++i) {
        const auto &val = preserved[i];
        rvars_kept[i] = val.first;
        vars_rename[i] = val.second;
    }

    // List of RVars for the new reduction domain. Any RVars not in 'rvars_kept'
    // are removed from the RDom
    {
        vector<ReductionVariable> temp;
        for (const auto &rv : rvars) {
            const auto &iter = std::find_if(rvars_kept.begin(), rvars_kept.end(),
                [&rv](const RVar &rvar) { return var_name_match(rv.var, rvar.name()); });
            if (iter != rvars_kept.end()) {
                temp.push_back(rv);
            } else {
                rvars_removed.push_back(rv.var);
            }
        }
        rvars.swap(temp);
    }
    RDom f_rdom(rvars);

    // Init definition of the intermediate Func

    // Compute args of the init definition of the intermediate Func.
    // Replace the RVars, which are in 'rvars_kept', with the specified new pure
    // Vars. Also, add the pure Vars of the original init definition as part of
    // the args.
    // For example, if we have the following Func f:
    //   f(x, y) = 10
    //   f(r.x, r.y) += h(r.x, r.y)
    // Calling f.update(0).rfactor({{r.y, u}}) will generate the following
    // intermediate Func:
    //   f_intm(x, y, u) = 0
    //   f_intm(r.x, u, u) += h(r.x, u)

    vector<Var> init_args;
    init_args.insert(init_args.end(), dim_vars.begin(), dim_vars.end());
    init_args.insert(init_args.end(), vars_rename.begin(), vars_rename.end());

    vector<Expr> init_vals(values.size());
    for (size_t i = 0; i < init_vals.size(); ++i) {
        init_vals[i] = ops[i].identity;
    }

    Func intm(func_name + "_intm");
    intm(init_args) = Tuple(init_vals);

    // Args of the update definition of the intermediate Func
    vector<Expr> update_args(args.size() + vars_rename.size());

    // We need to substitute the reference to the old RDom's RVars with
    // the new RDom's RVars. Also, substitute the reference to RVars which
    // are in 'rvars_kept' with their corresponding new pure Vars
    map<string, Expr> substitution_map;
    for (size_t i = 0; i < intm_rvars.size(); ++i) {
        substitution_map[intm_rvars[i].var] = intm_rdom[i];
    }
    for (size_t i = 0; i < vars_rename.size(); i++) {
        update_args[i + args.size()] = vars_rename[i];
        RVar rvar_kept = rvars_kept[i];
        // Find the full name of rvar_kept in rvars
        const auto iter = std::find_if(rvars.begin(), rvars.end(),
            [&rvar_kept](const ReductionVariable &rv) { return var_name_match(rv.var, rvar_kept.name()); });
        substitution_map[iter->var] = vars_rename[i];
    }
    for (size_t i = 0; i < args.size(); i++) {
        Expr arg = substitute(substitution_map, args[i]);
        update_args[i] = arg;
    }

    // Compute the predicates for the intermediate Func and the new update definition
    for (const Expr &pred : predicates) {
        Expr subs_pred = substitute(substitution_map, pred);
        intm_rdom.where(subs_pred);
        if (!expr_uses_vars(pred, scope)) {
            // Only keep the predicate that does not depend on the lifted RVars
            // (either explicitly or implicitly). For example, if 'rx' is split
            // into 'rxo' and 'rxi' and 'rxo' is part of the lifted RVars, we'll
            // ignore every predicate that depends on 'rx'
            f_rdom.where(pred);
        }
    }
    definition.predicate() = f_rdom.domain().predicate();

    // The update values the intermediate Func should compute
    vector<Expr> update_vals(values.size());
    for (size_t i = 0; i < update_vals.size(); i++) {
        Expr val = substitute(substitution_map, values[i]);
        // Need to update the self-reference in the update definition to point
        // to the new intermediate Func
        val = substitute_self_reference(val, func_name, intm.function(),
                                        definition.implicit_args().size(), vars_rename);
        update_vals[i] = val;
    }
    intm(update_args) = Tuple(update_vals);

    // Determine the dims and schedule of the update definition of the
    // intermediate Func. We copy over the schedule from the original
    // update definition (e.g. split, parallelize, vectorize, etc.)
    intm.function().update(0).schedule().dims() = dims;
    intm.function().update(0).schedule().splits() = splits;

    // Copy over the storage order of the original pure dims
    vector<StorageDim> &intm_storage_dims = intm.function().schedule().storage_dims();
    internal_assert(intm_storage_dims.size() == storage_dims.size() + vars_rename.size());
    internal_assert(storage_dims.size() >= args.size());
    for (size_t i = 0; i < args.size(); ++i) {
        intm_storage_dims[i] = storage_dims[i];
    }

    for (size_t i = 0; i < rvars_kept.size(); ++i) {
        // Apply the purify directive that replaces the RVar in rvars_kept
        // with a pure Var
        intm.update(0).purify(rvars_kept[i], vars_rename[i]);
    }

    // Determine the dims of the new update definition

    // Add pure Vars from the original init definition to the dims list
    // if they are not already in the list
    for (const Var &v : dim_vars) {
        const auto iter = std::find_if(dims.begin(), dims.end(),
            [&v](const Dim& dim) { return var_name_match(dim.var, v.name()); });
        if (iter == dims.end()) {
            Dim d = {v.name(), ForType::Serial, DeviceAPI::None, Dim::Type::PureVar};
            dims.insert(dims.end() - 1 - intm.function().implicit_args().size(), d);
        }
    }
    // Then, we need to remove lifted RVars from the dims list
    for (const string &rv : rvars_removed) {
        remove(rv);
    }

    // Define the new update definition which refers to the intermediate Func.
    // Using the same example as above, the new update definition is:
    //   f(x, y) += f_intm(x, y, r.y)

    // Args for store in the new update definition
    vector<Expr> f_store_args(dim_vars.size());
    for (size_t i = 0; i < f_store_args.size(); ++i) {
        f_store_args[i] = dim_vars[i];
    }

    // Call's args to the intermediate Func in the new update definition
    vector<Expr> f_load_args;
    f_load_args.insert(f_load_args.end(), dim_vars.begin(), dim_vars.end());
    for (int i = 0; i < f_rdom.dimensions(); ++i) {
        f_load_args.push_back(f_rdom[i]);
    }
    internal_assert(f_load_args.size() == init_args.size());

    // Update value of the new update definition. It loads values from
    // the intermediate Func.
    vector<Expr> f_values(values.size());
    std::vector<Expr> call_args = f_store_args;
    for (const auto &v : definition.implicit_args()) {
        call_args.push_back(v);
    }
    if (values.size() > 1) {
        for (size_t i = 0; i < f_values.size(); ++i) {
            Expr prev_val = Call::make(intm.output_types()[i], func_name,
                                       call_args, Call::CallType::Halide,
                                       nullptr, i);
            const AssociativeOp &op = ops[i];
            Expr val = substitute(op.y.first, intm(f_load_args)[i], op.op);
            if (!op.x.first.empty()) {
                val = substitute(op.x.first, prev_val, val);
            } else {
                user_warning << "Update definition of " << stage_name << " at index " << i
                             << " doesn't depend on the previous value. This isn't a"
                             << " reduction operation\n";
            }
            f_values[i] = val;
        }
    } else {
        Expr prev_val = Call::make(intm.output_types()[0], func_name,
                                   call_args, Call::CallType::Halide);
        const AssociativeOp &op = ops[0];
        Expr val = substitute(op.y.first, intm(f_load_args), op.op);
        if (!op.x.first.empty()) {
            val = substitute(op.x.first, prev_val, val);
        } else {
            user_warning << "Update definition of " << stage_name
                         << " doesn't depend on the previous value. This isn't a"
                         << " reduction operation\n";
        }
        f_values[0] = val;
    }

    // Update the definition
    definition.explicit_args() = f_store_args;
    values.swap(f_values);

    return intm;
}

void Stage::split(const string &old, const string &outer, const string &inner, Expr factor, bool exact, TailStrategy tail) {
    debug(4) << "In schedule for " << stage_name << ", split " << old << " into "
             << outer << " and " << inner << " with factor of " << factor << "\n";
    vector<Dim> &dims = definition.schedule().dims();

    // Check that the new names aren't already in the dims list.
    for (size_t i = 0; i < dims.size(); i++) {
        string new_names[2] = {inner, outer};
        for (int j = 0; j < 2; j++) {
            if (var_name_match(dims[i].var, new_names[j]) && new_names[j] != old) {
                user_error << "In schedule for " << stage_name
                           << ", can't create var " << new_names[j]
                           << " using a split or tile, because " << new_names[j]
                           << " is already used in this Func's schedule elsewhere.\n"
                           << dump_argument_list();
            }
        }
    }

    // Replace the old dimension with the new dimensions in the dims list
    bool found = false;
    string inner_name, outer_name, old_name;

    for (size_t i = 0; (!found) && i < dims.size(); i++) {
        if (var_name_match(dims[i].var, old)) {
            found = true;
            old_name = dims[i].var;
            inner_name = old_name + "." + inner;
            outer_name = old_name + "." + outer;
            dims.insert(dims.begin() + i, dims[i]);
            dims[i].var = inner_name;
            dims[i+1].var = outer_name;
        }
    }

    if (!found) {
        user_error << "In schedule for " << stage_name
                   << ", could not find split dimension: "
                   << old
                   << "\n"
                   << dump_argument_list();
    }

    if (tail == TailStrategy::Auto) {
        // Select a tail strategy
        if (exact) {
            tail = TailStrategy::GuardWithIf;
        } else if (!definition.is_init()) {
            tail = TailStrategy::RoundUp;
        } else {
            // We should employ ShiftInwards when we can to prevent
            // overcompute and adding constraints to the bounds of
            // inputs and outputs. However, if we're already covered
            // by an earlier ShiftInwards split, there's no point - it
            // just complicates the IR and confuses bounds inference. An example of this is:
            //
            // f.vectorize(x, 8).unroll(x, 4);
            //
            // The vectorize-induced split is ShiftInwards. There's no
            // point also applying ShiftInwards to the unroll-induced
            // split.
            //
            // Note that we'll still partition the outermost loop to
            // avoid the overhead of the min we placed in the inner
            // loop with the vectorize, because that's how loop
            // partitioning works. The steady-state will be just as
            // efficient as:
            //
            // f.split(x, x, xi, 32).vectorize(xi, 8).unroll(xi);
            //
            // It's only the tail/epilogue that changes.
            
            std::set<string> descends_from_shiftinwards_outer;
            for (const Split &s : definition.schedule().splits()) {
                if (s.is_split() && s.tail == TailStrategy::ShiftInwards) {
                    descends_from_shiftinwards_outer.insert(s.outer);
                } else if (s.is_split() && descends_from_shiftinwards_outer.count(s.old_var)) {
                    descends_from_shiftinwards_outer.insert(s.inner);
                    descends_from_shiftinwards_outer.insert(s.outer);
                } else if ((s.is_rename() || s.is_purify()) &&
                           descends_from_shiftinwards_outer.count(s.old_var)) {
                    descends_from_shiftinwards_outer.insert(s.outer);
                }
            }
            if (descends_from_shiftinwards_outer.count(old_name)) {
                tail = TailStrategy::RoundUp;
            } else {
                tail = TailStrategy::ShiftInwards;
            }
        }
    }
    
    if (!definition.is_init()) {
        user_assert(tail != TailStrategy::ShiftInwards)
            << "When splitting Var " << old_name
            << " ShiftInwards is not a legal tail strategy for update definitions, as"
            << " it may change the meaning of the algorithm\n";
    }

    if (exact) {
        user_assert(tail == TailStrategy::GuardWithIf)
            << "When splitting Var " << old_name
            << " the tail strategy must be GuardWithIf or Auto. "
            << "Anything else may change the meaning of the algorithm\n";
    }

    // Add the split to the splits list
    Split split = {old_name, outer_name, inner_name, factor, exact, tail, Split::SplitVar};
    definition.schedule().splits().push_back(split);
}

Stage &Stage::split(VarOrRVar old, VarOrRVar outer, VarOrRVar inner, Expr factor, TailStrategy tail) {
    if (old.is_rvar) {
        user_assert(outer.is_rvar) << "Can't split RVar " << old.name() << " into Var " << outer.name() << "\n";
        user_assert(inner.is_rvar) << "Can't split RVar " << old.name() << " into Var " << inner.name() << "\n";
    } else {
        user_assert(!outer.is_rvar) << "Can't split Var " << old.name() << " into RVar " << outer.name() << "\n";
        user_assert(!inner.is_rvar) << "Can't split Var " << old.name() << " into RVar " << inner.name() << "\n";
    }
    split(old.name(), outer.name(), inner.name(), factor, old.is_rvar, tail);
    return *this;
}

Stage &Stage::fuse(VarOrRVar inner, VarOrRVar outer, VarOrRVar fused) {
    if (inner.is_rvar) {
        user_assert(outer.is_rvar) << "Can't fuse RVar " << inner.name()
                                   << " with Var " << outer.name() << "\n";
        user_assert(fused.is_rvar) << "Can't fuse RVar " << inner.name()
                                   << "into Var " << fused.name() << "\n";
    } else {
        user_assert(!outer.is_rvar) << "Can't fuse Var " << inner.name()
                                    << " with RVar " << outer.name() << "\n";
        user_assert(!fused.is_rvar) << "Can't fuse Var " << inner.name()
                                    << "into RVar " << fused.name() << "\n";
    }

    debug(4) << "In schedule for " << stage_name << ", fuse " << outer.name()
             << " and " << inner.name() << " into " << fused.name() << "\n";

    // Replace the old dimensions with the new dimension in the dims list
    bool found_outer = false, found_inner = false;
    string inner_name, outer_name, fused_name;
    vector<Dim> &dims = definition.schedule().dims();

    Dim::Type outer_type = Dim::Type::PureRVar;
    for (size_t i = 0; (!found_outer) && i < dims.size(); i++) {
        if (var_name_match(dims[i].var, outer.name())) {
            found_outer = true;
            outer_name = dims[i].var;
            outer_type = dims[i].dim_type;
            dims.erase(dims.begin() + i);
        }
    }
    if (!found_outer) {
        user_error << "In schedule for " << stage_name
                   << ", could not find outer fuse dimension: "
                   << outer.name()
                   << "\n"
                   << dump_argument_list();
    }

    for (size_t i = 0; (!found_inner) && i < dims.size(); i++) {
        if (var_name_match(dims[i].var, inner.name())) {
            found_inner = true;
            inner_name = dims[i].var;
            fused_name = inner_name + "." + fused.name();
            dims[i].var = fused_name;

            internal_assert(
                (dims[i].is_rvar() && ((outer_type == Dim::Type::PureRVar) ||
                                       (outer_type == Dim::Type::ImpureRVar))) ||
                (!dims[i].is_rvar() && (outer_type == Dim::Type::PureVar)));

            if (dims[i].is_rvar()) {
                dims[i].dim_type = (dims[i].dim_type == Dim::Type::PureRVar) && (outer_type == Dim::Type::PureRVar) ?
                    Dim::Type::PureRVar : Dim::Type::ImpureRVar;
            }
        }
    }

    if (!found_inner) {
        user_error << "In schedule for " << stage_name
                   << ", could not find inner fuse dimension: "
                   << inner.name()
                   << "\n"
                   << dump_argument_list();
    }

    // Add the fuse to the splits list
    Split split = {fused_name, outer_name, inner_name, Expr(), true, TailStrategy::RoundUp, Split::FuseVars};
    definition.schedule().splits().push_back(split);
    return *this;
}

namespace Internal {
class CheckForFreeVars : public IRGraphVisitor {
public:
    string offending_var;
protected:
    using IRGraphVisitor::visit;
    void visit(const Variable *var) {
        if (!var->param.defined() && !var->image.defined()) {
            offending_var = var->name;
        }
    }
};
}

Stage Stage::specialize(Expr condition) {
    user_assert(condition.type().is_bool()) << "Argument passed to specialize must be of type bool\n";

    // The condition may not depend on Vars or RVars
    Internal::CheckForFreeVars check;
    condition.accept(&check);
    if (!check.offending_var.empty()) {
        user_error << "Specialization condition " << condition << " for " << stage_name
                   << " depends on Var or RVar " << check.offending_var << ". "
                   << "Specialization conditions may not depend on any Vars or RVars.\n";
    }

    // The user may be retrieving a reference to an existing
    // specialization.
    const vector<Specialization> &specializations = definition.specializations();
    for (size_t i = 0; i < specializations.size(); i++) {
        if (equal(condition, specializations[i].condition)) {
            return Stage(specializations[i].definition, stage_name, dim_vars, storage_dims);
        }
    }
    const Specialization &s = definition.add_specialization(condition);

    return Stage(s.definition, stage_name, dim_vars, storage_dims);
}

Stage &Stage::purify(VarOrRVar old_var, VarOrRVar new_var) {
    user_assert(old_var.is_rvar && !new_var.is_rvar)
        << "In schedule for " << stage_name
        << ", can't rename " << (old_var.is_rvar ? "RVar " : "Var ") << old_var.name()
        << " to " << (new_var.is_rvar ? "RVar " : "Var ") << new_var.name()
        << "; purify must take a RVar as old_Var and a Var as new_var\n";

    debug(4) << "In schedule for " << stage_name << ", purify RVar "
             << old_var.name() << " to Var " << new_var.name() << "\n";

    Schedule &schedule = definition.schedule();

    // Replace the old dimension with the new dimensions in the dims list
    bool found = false;
    string old_name, new_name = new_var.name();
    vector<Dim> &dims = schedule.dims();

    for (size_t i = 0; (!found) && i < dims.size(); i++) {
        if (var_name_match(dims[i].var, old_var.name())) {
            found = true;
            old_name = dims[i].var;
            dims[i].var = new_name;
        }
    }

    if (!found) {
        user_error
            << "In schedule for " << stage_name
            << ", could not find rename dimension: "
            << old_var.name()
            << "\n"
            << dump_argument_list();
    }

    Split split = {old_name, new_name, "", 1, false, TailStrategy::RoundUp, Split::PurifyRVar};
    definition.schedule().splits().push_back(split);
    return *this;
}

void Stage::remove(const string &var) {
    debug(4) << "In schedule for " << stage_name << ", remove " << var << "\n";

    Schedule &schedule = definition.schedule();

    // Replace the old dimension with the new dimensions in the dims list
    bool found = false;
    string old_name = var;
    vector<Dim> &dims = schedule.dims();
    for (size_t i = 0; (!found) && i < dims.size(); i++) {
        if (dims[i].var == var) {
            found = true;
            old_name = dims[i].var;
            dims.erase(dims.begin() + i);
        }
    }

    if (!found) {
        user_error
            << "In schedule for " << stage_name
            << ", could not find remove dimension: "
            << var
            << "\n"
            << dump_argument_list();

    }

    std::set<string> removed_vars;
    removed_vars.insert(var);

    auto should_remove = [&removed_vars](const string &var) {
        const auto &iter = std::find_if(
            removed_vars.begin(), removed_vars.end(), [&var](const string& rv) { return rv == var; });
        return iter != removed_vars.end();
    };

    vector<Split> &splits = schedule.splits();
    vector<Split> temp;
    for (size_t i = splits.size(); i > 0; i--) {
        bool is_removed = false;
        if (splits[i-1].is_fuse()) {
            debug(4) << "    checking fuse " << splits[i-1].inner << " and "
                     << splits[i-1].inner << " into " << splits[i-1].old_var << "\n";
            if (splits[i-1].inner == old_name ||
                splits[i-1].outer == old_name) {
                user_error
                    << "In schedule for " << stage_name
                    << ", can't remove variable " << old_name
                    << " because it has already been fused into "
                    << splits[i-1].old_var << "\n"
                    << dump_argument_list();
            }
            if (should_remove(splits[i-1].old_var)) {
                is_removed = true;
                removed_vars.insert(splits[i-1].outer);
                removed_vars.insert(splits[i-1].inner);
            }
        } else if (splits[i-1].is_split()) {
            debug(4) << "    splitting " << splits[i-1].old_var << " into "
                     << splits[i-1].outer << " and " << splits[i-1].inner << "\n";
            if (should_remove(splits[i-1].inner)) {
                is_removed = true;
                removed_vars.insert(splits[i-1].old_var);
            } else if (should_remove(splits[i-1].outer)) {
                is_removed = true;
                removed_vars.insert(splits[i-1].old_var);
            }
            if (splits[i-1].old_var == old_name) {
                user_error
                    << "In schedule for " << stage_name
                    << ", can't remove a variable " << old_name
                    << " because it has already been renamed or split.\n"
                    << dump_argument_list();
            }
        } else {
            debug(4) << "    replace/rename " << splits[i-1].old_var
                     << " into " << splits[i-1].outer << "\n";
            if (should_remove(splits[i-1].outer)) {
                is_removed = true;
                removed_vars.insert(splits[i-1].old_var);
            }
            if (splits[i-1].old_var == old_name) {
                user_error
                    << "In schedule for " << stage_name
                    << ", can't remove a variable " << old_name
                    << " because it has already been renamed or split.\n"
                    << dump_argument_list();
            }
        }
        if (!is_removed) {
            temp.insert(temp.begin(), splits[i-1]);
        }
    }
    splits.swap(temp);
}

Stage &Stage::rename(VarOrRVar old_var, VarOrRVar new_var) {
    if (old_var.is_rvar) {
        user_assert(new_var.is_rvar)
            << "In schedule for " << stage_name
            << ", can't rename RVar " << old_var.name()
            << " to Var " << new_var.name() << "\n";
    } else {
        user_assert(!new_var.is_rvar)
            << "In schedule for " << stage_name
            << ", can't rename Var " << old_var.name()
            << " to RVar " << new_var.name() << "\n";
    }

    debug(4) << "In schedule for " << stage_name << ", rename " << old_var.name()
             << " to " << new_var.name() << "\n";

    Schedule &schedule = definition.schedule();

    // Replace the old dimension with the new dimensions in the dims list
    bool found = false;
    string old_name;
    vector<Dim> &dims = schedule.dims();
    for (size_t i = 0; (!found) && i < dims.size(); i++) {
        if (var_name_match(dims[i].var, old_var.name())) {
            found = true;
            old_name = dims[i].var;
            dims[i].var += "." + new_var.name();
        }
    }

    string new_name = old_name + "." + new_var.name();

    if (!found) {
        user_error
            << "In schedule for " << stage_name
            << ", could not find rename dimension: "
            << old_var.name()
            << "\n"
            << dump_argument_list();
    }

    // If possible, rewrite the split or rename that defines it.
    found = false;
    vector<Split> &splits = schedule.splits();
    for (size_t i = splits.size(); i > 0; i--) {
        if (splits[i-1].is_fuse()) {
            if (splits[i-1].inner == old_name ||
                splits[i-1].outer == old_name) {
                user_error
                    << "In schedule for " << stage_name
                    << ", can't rename variable " << old_name
                    << " because it has already been fused into "
                    << splits[i-1].old_var << "\n"
                    << dump_argument_list();
            }
            if (splits[i-1].old_var == old_name) {
                splits[i-1].old_var = new_name;
                found = true;
                break;
            }
        } else {
            if (splits[i-1].inner == old_name) {
                splits[i-1].inner = new_name;
                found = true;
                break;
            }
            if (splits[i-1].outer == old_name) {
                splits[i-1].outer = new_name;
                found = true;
                break;
            }
            if (splits[i-1].old_var == old_name) {
                user_error
                    << "In schedule for " << stage_name
                    << ", can't rename a variable " << old_name
                    << " because it has already been renamed or split.\n"
                    << dump_argument_list();
            }
        }
    }

    if (!found) {
        Split split = {old_name, new_name, "", 1, old_var.is_rvar, TailStrategy::RoundUp, Split::RenameVar};
        definition.schedule().splits().push_back(split);
    }

    return *this;
}

Stage &Stage::allow_race_conditions() {
    definition.schedule().allow_race_conditions() = true;
    return *this;
}

Stage &Stage::serial(VarOrRVar var) {
    set_dim_type(var, ForType::Serial);
    return *this;
}

Stage &Stage::parallel(VarOrRVar var) {
    set_dim_type(var, ForType::Parallel);
    return *this;
}

Stage &Stage::vectorize(VarOrRVar var) {
    set_dim_type(var, ForType::Vectorized);
    return *this;
}

Stage &Stage::unroll(VarOrRVar var) {
    set_dim_type(var, ForType::Unrolled);
    return *this;
}

Stage &Stage::parallel(VarOrRVar var, Expr factor, TailStrategy tail) {
    if (var.is_rvar) {
        RVar tmp;
        split(var.rvar, var.rvar, tmp, factor, tail);
    } else {
        Var tmp;
        split(var.var, var.var, tmp, factor, tail);
    }
    parallel(var);
    return *this;
}

Stage &Stage::vectorize(VarOrRVar var, int factor, TailStrategy tail) {
    if (var.is_rvar) {
        RVar tmp;
        split(var.rvar, var.rvar, tmp, factor, tail);
        vectorize(tmp);
    } else {
        Var tmp;
        split(var.var, var.var, tmp, factor, tail);
        vectorize(tmp);
    }
    return *this;
}

Stage &Stage::unroll(VarOrRVar var, int factor, TailStrategy tail) {
    if (var.is_rvar) {
        RVar tmp;
        split(var.rvar, var.rvar, tmp, factor, tail);
        unroll(tmp);
    } else {
        Var tmp;
        split(var.var, var.var, tmp, factor, tail);
        unroll(tmp);
    }

    return *this;
}

Stage &Stage::tile(VarOrRVar x, VarOrRVar y,
                   VarOrRVar xo, VarOrRVar yo,
                   VarOrRVar xi, VarOrRVar yi,
                   Expr xfactor, Expr yfactor,
                   TailStrategy tail) {
    split(x, xo, xi, xfactor, tail);
    split(y, yo, yi, yfactor, tail);
    reorder(xi, yi, xo, yo);
    return *this;
}

Stage &Stage::tile(VarOrRVar x, VarOrRVar y,
                   VarOrRVar xi, VarOrRVar yi,
                   Expr xfactor, Expr yfactor,
                   TailStrategy tail) {
    split(x, x, xi, xfactor, tail);
    split(y, y, yi, yfactor, tail);
    reorder(xi, yi, x, y);
    return *this;
}

namespace {
// An helper function for reordering vars in a schedule.
void reorder_vars(vector<Dim> &dims_old, const VarOrRVar *vars, size_t size, const Stage &stage) {
    vector<Dim> dims = dims_old;

    // Tag all the vars with their locations in the dims list.
    vector<size_t> idx(size);
    for (size_t i = 0; i < size; i++) {
        bool found = false;
        for (size_t j = 0; j < dims.size(); j++) {
            if (var_name_match(dims[j].var, vars[i].name())) {
                idx[i] = j;
                found = true;
            }
        }
        user_assert(found)
            << "In schedule for " << stage.name()
            << ", could not find var " << vars[i].name()
            << " to reorder in the argument list.\n"
            << stage.dump_argument_list();
    }

    // Look for illegal reorderings
    for (size_t i = 0; i < idx.size(); i++) {
        if (dims[idx[i]].is_pure()) continue;
        for (size_t j = i+1; j < idx.size(); j++) {
            if (dims[idx[j]].is_pure()) continue;

            if (idx[i] > idx[j]) {
                user_error
                    << "In schedule for " << stage.name()
                    << ", can't reorder RVars " << vars[i].name()
                    << " and " << vars[j].name()
                    << " because it may change the meaning of the algorithm.\n";
            }
        }
    }

    // Sort idx to get the new locations
    vector<size_t> sorted = idx;
    std::sort(sorted.begin(), sorted.end());

    for (size_t i = 0; i < size; i++) {
        dims[sorted[i]] = dims_old[idx[i]];
    }

    dims_old.swap(dims);
}
}

Stage &Stage::reorder(const std::vector<VarOrRVar>& vars) {
    reorder_vars(definition.schedule().dims(), &vars[0], vars.size(), *this);
    return *this;
}

Stage &Stage::gpu_threads(VarOrRVar tx, DeviceAPI device_api) {
    set_dim_device_api(tx, device_api);
    parallel(tx);
    rename(tx, VarOrRVar("__thread_id_x", tx.is_rvar));
    return *this;
}

Stage &Stage::gpu_threads(VarOrRVar tx, VarOrRVar ty, DeviceAPI device_api) {
    set_dim_device_api(tx, device_api);
    set_dim_device_api(ty, device_api);
    parallel(tx);
    parallel(ty);
    rename(tx, VarOrRVar("__thread_id_x", tx.is_rvar));
    rename(ty, VarOrRVar("__thread_id_y", ty.is_rvar));
    return *this;
}

Stage &Stage::gpu_threads(VarOrRVar tx, VarOrRVar ty, VarOrRVar tz, DeviceAPI device_api) {
    set_dim_device_api(tx, device_api);
    set_dim_device_api(ty, device_api);
    set_dim_device_api(tz, device_api);
    parallel(tx);
    parallel(ty);
    parallel(tz);
    rename(tx, VarOrRVar("__thread_id_x", tx.is_rvar));
    rename(ty, VarOrRVar("__thread_id_y", ty.is_rvar));
    rename(tz, VarOrRVar("__thread_id_z", tz.is_rvar));
    return *this;
}

Stage &Stage::gpu_blocks(VarOrRVar tx, DeviceAPI device_api) {
    set_dim_device_api(tx, device_api);
    parallel(tx);
    rename(tx, VarOrRVar("__block_id_x", tx.is_rvar));
    return *this;
}

Stage &Stage::gpu_blocks(VarOrRVar tx, VarOrRVar ty, DeviceAPI device_api) {
    set_dim_device_api(tx, device_api);
    set_dim_device_api(ty, device_api);
    parallel(tx);
    parallel(ty);
    rename(tx, VarOrRVar("__block_id_x", tx.is_rvar));
    rename(ty, VarOrRVar("__block_id_y", ty.is_rvar));
    return *this;
}

Stage &Stage::gpu_blocks(VarOrRVar tx, VarOrRVar ty, VarOrRVar tz, DeviceAPI device_api) {
    set_dim_device_api(tx, device_api);
    set_dim_device_api(ty, device_api);
    set_dim_device_api(tz, device_api);
    parallel(tx);
    parallel(ty);
    parallel(tz);
    rename(tx, VarOrRVar("__block_id_x", tx.is_rvar));
    rename(ty, VarOrRVar("__block_id_y", ty.is_rvar));
    rename(tz, VarOrRVar("__block_id_z", tz.is_rvar));
    return *this;
}

Stage &Stage::gpu_single_thread(DeviceAPI device_api) {
    split(Var::outermost(), Var::outermost(), Var::gpu_blocks(), 1);
    set_dim_device_api(Var::gpu_blocks(), device_api);
    parallel(Var::gpu_blocks());
    return *this;
}

Stage &Stage::gpu(VarOrRVar bx, VarOrRVar tx, DeviceAPI device_api) {
    return gpu_blocks(bx).gpu_threads(tx);
}

Stage &Stage::gpu(VarOrRVar bx, VarOrRVar by,
                  VarOrRVar tx, VarOrRVar ty, DeviceAPI device_api) {
    return gpu_blocks(bx, by).gpu_threads(tx, ty);
}

Stage &Stage::gpu(VarOrRVar bx, VarOrRVar by, VarOrRVar bz,
                  VarOrRVar tx, VarOrRVar ty, VarOrRVar tz,
                  DeviceAPI device_api) {
    return gpu_blocks(bx, by, bz).gpu_threads(tx, ty, tz);
}

Stage &Stage::gpu_tile(VarOrRVar x, Expr x_size, TailStrategy tail, DeviceAPI device_api) {
    VarOrRVar bx("__block_id_x", x.is_rvar),
        tx("__thread_id_x", x.is_rvar);
    split(x, bx, tx, x_size, tail);
    set_dim_device_api(bx, device_api);
    set_dim_device_api(tx, device_api);
    parallel(bx);
    parallel(tx);
    return *this;
}


Stage &Stage::gpu_tile(VarOrRVar x, VarOrRVar y,
                       Expr x_size, Expr y_size,
                       TailStrategy tail,
                       DeviceAPI device_api) {
    VarOrRVar bx("__block_id_x", x.is_rvar),
        by("__block_id_y", y.is_rvar),
        tx("__thread_id_x", x.is_rvar),
        ty("__thread_id_y", y.is_rvar);
    tile(x, y, bx, by, tx, ty, x_size, y_size, tail);
    set_dim_device_api(bx, device_api);
    set_dim_device_api(by, device_api);
    set_dim_device_api(tx, device_api);
    set_dim_device_api(ty, device_api);
    parallel(bx);
    parallel(by);
    parallel(tx);
    parallel(ty);
    return *this;
}

Stage &Stage::gpu_tile(VarOrRVar x, VarOrRVar y, VarOrRVar z,
                       Expr x_size, Expr y_size, Expr z_size,
                       TailStrategy tail,
                       DeviceAPI device_api) {
    VarOrRVar bx("__block_id_x", x.is_rvar),
        by("__block_id_y", y.is_rvar),
        bz("__block_id_z", z.is_rvar),
        tx("__thread_id_x", x.is_rvar),
        ty("__thread_id_y", y.is_rvar),
        tz("__thread_id_z", z.is_rvar);
    split(x, bx, tx, x_size, tail);
    split(y, by, ty, y_size, tail);
    split(z, bz, tz, z_size, tail);
    // current order is:
    // tx bx ty by tz bz
    reorder(ty, bx);
    // tx ty bx by tz bz
    reorder(tz, bx);
    // tx ty tz by bx bz
    reorder(bx, by);
    // tx ty tz bx by bz
    set_dim_device_api(bx, device_api);
    set_dim_device_api(by, device_api);
    set_dim_device_api(bz, device_api);
    set_dim_device_api(tx, device_api);
    set_dim_device_api(ty, device_api);
    set_dim_device_api(tz, device_api);
    parallel(bx);
    parallel(by);
    parallel(bz);
    parallel(tx);
    parallel(ty);
    parallel(tz);
    return *this;
}

Stage &Stage::hexagon(VarOrRVar x) {
    set_dim_device_api(x, DeviceAPI::Hexagon);
    return *this;
}

Stage &Stage::prefetch(VarOrRVar var, Expr offset) {
    Prefetch prefetch = {var.name(), offset};
    definition.schedule().prefetches().push_back(prefetch);

    return *this;
}

void Func::invalidate_cache() {
    if (pipeline_.defined()) {
        pipeline_.invalidate_cache();
    }
}

LoopLevel Func::ivar_level() const {
    if (!func.implicit_args().empty()) {
        const Variable *v = func.implicit_args().begin()->as<Variable>();
        // 
        return LoopLevel(func, VarOrRVar(v->name, false));
    } else {
        return LoopLevel(func, Var::outermost());
    }
}

Func Func::in(const Func &f) {
    invalidate_cache();
    user_assert(name() != f.name()) << "Cannot call 'in()' on itself\n";
    const map<string, IntrusivePtr<FunctionContents>> &wrappers = func.wrappers();
    const auto &iter = wrappers.find(f.name());
    if (iter == wrappers.end()) {
        Func wrapper(name() + "_in_" + f.name());
        wrapper(args()) = (*this)(args());
        func.add_wrapper(f.name(), wrapper.func);
        return wrapper;
    }

    IntrusivePtr<FunctionContents> wrapper_contents = iter->second;
    internal_assert(wrapper_contents.defined());

    // Make sure that no other Func shares the same wrapper as 'f'
    for (const auto &it : wrappers) {
        if (it.first == f.name()) {
            continue;
        }
        user_assert(!it.second.same_as(wrapper_contents))
            << "Redefinition of shared wrapper with " << it.first << " [" << name() << " -> "
            << Function(wrapper_contents).name() << "] in " << f.name() << " is not allowed\n";
    }
    Function wrapper(wrapper_contents);
    internal_assert(wrapper.frozen());
    return Func(wrapper);
}

Func Func::in(const vector<Func>& fs) {
    invalidate_cache();
    if (fs.empty()) {
        user_error << "Could not create a wrapper for an empty list of Funcs\n";
    }

    // Either all Funcs have the same wrapper or they don't already have any wrappers.
    // Otherwise, throw an error.
    const map<string, IntrusivePtr<FunctionContents>> &wrappers = func.wrappers();

    const auto &iter = wrappers.find(fs[0].name());
    if (iter == wrappers.end()) {
        // Make sure the other Funcs also don't have any wrappers
        for (size_t i = 1; i < fs.size(); ++i) {
            user_assert(wrappers.count(fs[i].name()) == 0)
                << "Cannot define the wrapper since " << fs[i].name()
                << " already has a wrapper while " << fs[0].name() << " doesn't \n";
        }
        Func wrapper(name() + "_wrapper");
        wrapper(args()) = (*this)(args());
        for (const Func &f : fs) {
            user_assert(name() != f.name()) << "Cannot call 'in()' on itself\n";
            func.add_wrapper(f.name(), wrapper.func);
        }
        return wrapper;
    }

    IntrusivePtr<FunctionContents> wrapper_contents = iter->second;
    internal_assert(wrapper_contents.defined());

    // Make sure all the other Funcs in 'fs' share the same wrapper and no other
    // Func not in 'fs' share the same wrapper.
    for (const auto &it : wrappers) {
        if (it.first == fs[0].name()) {
            continue;
        }
        const auto &fs_iter = std::find_if(
            fs.begin(), fs.end(), [&it](const Func& f) { return f.name() == it.first; });
        bool in_fs = fs_iter != fs.end();

        if (in_fs) {
            user_assert(it.second.same_as(wrapper_contents))
                << it.first << " should have shared the same wrapper as " << fs[0].name() << "\n";
        } else {
            user_assert(!it.second.same_as(wrapper_contents))
                << "Redefinition of shared wrapper [" << name() << " -> "
                << Function(wrapper_contents).name() << "] in " << fs[0].name() << " is illegal since "
                << it.first << " shares the same wrapper but not part of the redefinition\n";
        }
    }
    Function wrapper(wrapper_contents);
    internal_assert(wrapper.frozen());
    return Func(wrapper);
}

Func Func::in() {
    invalidate_cache();
    const map<string, IntrusivePtr<FunctionContents>> &wrappers = func.wrappers();
    const auto &iter = wrappers.find("");
    if (iter == wrappers.end()) {
        Func wrapper(name() + "_global_wrapper");
        wrapper(args()) = (*this)(args());
        func.add_wrapper("", wrapper.func);
        return wrapper;
    }

    IntrusivePtr<FunctionContents> wrapper_contents = iter->second;
    internal_assert(wrapper_contents.defined());
    Function wrapper(wrapper_contents);
    internal_assert(wrapper.frozen());
    return Func(wrapper);
}

Func &Func::split(VarOrRVar old, VarOrRVar outer, VarOrRVar inner, Expr factor, TailStrategy tail) {
    invalidate_cache();
    Stage(func.definition(), name(), args(), func.schedule().storage_dims()).split(old, outer, inner, factor, tail);
    return *this;
}

Func &Func::fuse(VarOrRVar inner, VarOrRVar outer, VarOrRVar fused) {
    invalidate_cache();
    Stage(func.definition(), name(), args(), func.schedule().storage_dims()).fuse(inner, outer, fused);
    return *this;
}

Func &Func::rename(VarOrRVar old_name, VarOrRVar new_name) {
    invalidate_cache();
    Stage(func.definition(), name(), args(), func.schedule().storage_dims()).rename(old_name, new_name);
    return *this;
}

Func &Func::allow_race_conditions() {
    Stage(func.definition(), name(), args(), func.schedule().storage_dims()).allow_race_conditions();
    return *this;
}

Func &Func::memoize() {
    invalidate_cache();
    func.schedule().memoized() = true;
    return *this;
}

Stage Func::specialize(Expr c) {
    invalidate_cache();
    return Stage(func.definition(), name(), args(), func.schedule().storage_dims()).specialize(c);
}

Func &Func::serial(VarOrRVar var) {
    invalidate_cache();
    Stage(func.definition(), name(), args(), func.schedule().storage_dims()).serial(var);
    return *this;
}

Func &Func::parallel(VarOrRVar var) {
    invalidate_cache();
    Stage(func.definition(), name(), args(), func.schedule().storage_dims()).parallel(var);
    return *this;
}

Func &Func::vectorize(VarOrRVar var) {
    invalidate_cache();
    Stage(func.definition(), name(), args(), func.schedule().storage_dims()).vectorize(var);
    return *this;
}

Func &Func::unroll(VarOrRVar var) {
    invalidate_cache();
    Stage(func.definition(), name(), args(), func.schedule().storage_dims()).unroll(var);
    return *this;
}

Func &Func::parallel(VarOrRVar var, Expr factor, TailStrategy tail) {
    invalidate_cache();
    Stage(func.definition(), name(), args(), func.schedule().storage_dims()).parallel(var, factor, tail);
    return *this;
}

Func &Func::vectorize(VarOrRVar var, int factor, TailStrategy tail) {
    invalidate_cache();
    Stage(func.definition(), name(), args(), func.schedule().storage_dims()).vectorize(var, factor, tail);
    return *this;
}

Func &Func::unroll(VarOrRVar var, int factor, TailStrategy tail) {
    invalidate_cache();
    Stage(func.definition(), name(), args(), func.schedule().storage_dims()).unroll(var, factor, tail);
    return *this;
}

Func &Func::bound(Var var, Expr min, Expr extent) {
    user_assert(!min.defined() || Int(32).can_represent(min.type())) << "Can't represent min bound in int32\n";
    user_assert(extent.defined()) << "Extent bound of a Func can't be undefined\n";
    user_assert(Int(32).can_represent(extent.type())) << "Can't represent extent bound in int32\n";

    if (min.defined()) {
        min = cast<int32_t>(min);
    }
    extent = cast<int32_t>(extent);

    invalidate_cache();
    bool found = false;
    for (const auto &arg_name : func.all_args()) {
        if (var.name() == arg_name) {
            found = true;
        }
    }
    user_assert(found)
        << "Can't bound variable " << var.name()
        << " of function " << name()
        << " because " << var.name()
        << " is not one of the pure variables of " << name() << ".\n";

    Bound b = {var.name(), min, extent, Expr(), Expr()};
    func.schedule().bounds().push_back(b);
    return *this;
}

Func &Func::bound_extent(Var var, Expr extent) {
    return bound(var, Expr(), extent);
}

Func &Func::align_bounds(Var var, Expr modulus, Expr remainder) {
    user_assert(modulus.defined()) << "modulus is undefined\n";
    user_assert(remainder.defined()) << "remainder is undefined\n";
    user_assert(Int(32).can_represent(modulus.type())) << "Can't represent modulus as int32\n";
    user_assert(Int(32).can_represent(remainder.type())) << "Can't represent remainder as int32\n";

    modulus = cast<int32_t>(modulus);
    remainder = cast<int32_t>(remainder);

    // Reduce the remainder
    remainder = remainder % modulus;

    invalidate_cache();

    bool found = false;
    for (const auto &arg_name : func.all_args()) {
        if (var.name() == arg_name) {
            found = true;
        }
    }
    user_assert(found)
        << "Can't align bounds of variable " << var.name()
        << " of function " << name()
        << " because " << var.name()
        << " is not one of the pure variables of " << name() << ".\n";

    Bound b = {var.name(), Expr(), Expr(), modulus, remainder};
    func.schedule().bounds().push_back(b);
    return *this;
}

Func &Func::tile(VarOrRVar x, VarOrRVar y,
                 VarOrRVar xo, VarOrRVar yo,
                 VarOrRVar xi, VarOrRVar yi,
                 Expr xfactor, Expr yfactor,
                 TailStrategy tail) {
    invalidate_cache();
    Stage(func.definition(), name(), args(), func.schedule().storage_dims()).tile(x, y, xo, yo, xi, yi, xfactor, yfactor, tail);
    return *this;
}

Func &Func::tile(VarOrRVar x, VarOrRVar y,
                 VarOrRVar xi, VarOrRVar yi,
                 Expr xfactor, Expr yfactor,
                 TailStrategy tail) {
    invalidate_cache();
    Stage(func.definition(), name(), args(), func.schedule().storage_dims()).tile(x, y, xi, yi, xfactor, yfactor, tail);
    return *this;
}

Func &Func::reorder(const std::vector<VarOrRVar> &vars) {
    invalidate_cache();
    Stage(func.definition(), name(), args(), func.schedule().storage_dims()).reorder(vars);
    return *this;
}

Func &Func::gpu_threads(VarOrRVar tx, DeviceAPI device_api) {
    invalidate_cache();
    Stage(func.definition(), name(), args(), func.schedule().storage_dims()).gpu_threads(tx, device_api);
    return *this;
}

Func &Func::gpu_threads(VarOrRVar tx, VarOrRVar ty, DeviceAPI device_api) {
    invalidate_cache();
    Stage(func.definition(), name(), args(), func.schedule().storage_dims()).gpu_threads(tx, ty, device_api);
    return *this;
}

Func &Func::gpu_threads(VarOrRVar tx, VarOrRVar ty, VarOrRVar tz, DeviceAPI device_api) {
    invalidate_cache();
    Stage(func.definition(), name(), args(), func.schedule().storage_dims()).gpu_threads(tx, ty, tz, device_api);
    return *this;
}

Func &Func::gpu_blocks(VarOrRVar bx, DeviceAPI device_api) {
    invalidate_cache();
    Stage(func.definition(), name(), args(), func.schedule().storage_dims()).gpu_blocks(bx, device_api);
    return *this;
}

Func &Func::gpu_blocks(VarOrRVar bx, VarOrRVar by, DeviceAPI device_api) {
    invalidate_cache();
    Stage(func.definition(), name(), args(), func.schedule().storage_dims()).gpu_blocks(bx, by, device_api);
    return *this;
}

Func &Func::gpu_blocks(VarOrRVar bx, VarOrRVar by, VarOrRVar bz, DeviceAPI device_api) {
    invalidate_cache();
    Stage(func.definition(), name(), args(), func.schedule().storage_dims()).gpu_blocks(bx, by, bz, device_api);
    return *this;
}

Func &Func::gpu_single_thread(DeviceAPI device_api) {
    invalidate_cache();
    Stage(func.definition(), name(), args(), func.schedule().storage_dims()).gpu_single_thread(device_api);
    return *this;
}

Func &Func::gpu(VarOrRVar bx, VarOrRVar tx, DeviceAPI device_api) {
    invalidate_cache();
    Stage(func.definition(), name(), args(), func.schedule().storage_dims()).gpu(bx, tx, device_api);
    return *this;
}

Func &Func::gpu(VarOrRVar bx, VarOrRVar by, VarOrRVar tx, VarOrRVar ty, DeviceAPI device_api) {
    invalidate_cache();
    Stage(func.definition(), name(), args(), func.schedule().storage_dims()).gpu(bx, by, tx, ty, device_api);
    return *this;
}

Func &Func::gpu(VarOrRVar bx, VarOrRVar by, VarOrRVar bz, VarOrRVar tx, VarOrRVar ty, VarOrRVar tz, DeviceAPI device_api) {
    invalidate_cache();
    Stage(func.definition(), name(), args(), func.schedule().storage_dims()).gpu(bx, by, bz, tx, ty, tz, device_api);
    return *this;
}

Func &Func::gpu_tile(VarOrRVar x, int x_size, TailStrategy tail, DeviceAPI device_api) {
    invalidate_cache();
    Stage(func.definition(), name(), args(), func.schedule().storage_dims()).gpu_tile(x, x_size, tail, device_api);
    return *this;
}

Func &Func::gpu_tile(VarOrRVar x, VarOrRVar y,
                     int x_size, int y_size,
                     TailStrategy tail,
                     DeviceAPI device_api) {
    invalidate_cache();
    Stage(func.definition(), name(), args(), func.schedule().storage_dims()).gpu_tile(x, y, x_size, y_size, tail, device_api);
    return *this;
}

Func &Func::gpu_tile(VarOrRVar x, VarOrRVar y, VarOrRVar z,
                     int x_size, int y_size, int z_size,
                     TailStrategy tail,
                     DeviceAPI device_api) {
    invalidate_cache();
    Stage(func.definition(), name(), args(), func.schedule().storage_dims()).gpu_tile(x, y, z, x_size, y_size, z_size, tail, device_api);
    return *this;
}

Func &Func::shader(Var x, Var y, Var c, DeviceAPI device_api) {
    invalidate_cache();

    reorder(c, x, y);
    // GLSL outputs must be stored interleaved
    reorder_storage(c, x, y);

    // TODO: Set appropriate constraints if this is the output buffer?

    Stage(func.definition(), name(), args(), func.schedule().storage_dims()).gpu_blocks(x, y, device_api);

    bool constant_bounds = false;
    Schedule &sched = func.schedule();
    for (size_t i = 0; i < sched.bounds().size(); i++) {
        if (c.name() == sched.bounds()[i].var) {
            constant_bounds = is_const(sched.bounds()[i].min) &&
                is_const(sched.bounds()[i].extent);
            break;
        }
    }
    user_assert(constant_bounds)
        << "The color channel for image loops must have constant bounds, e.g., .bound(c, 0, 3).\n";
    return *this;
}

Func &Func::glsl(Var x, Var y, Var c) {
    return shader(x, y, c, DeviceAPI::GLSL).vectorize(c);
}

Func &Func::hexagon(VarOrRVar x) {
    invalidate_cache();
    Stage(func.definition(), name(), args(), func.schedule().storage_dims()).hexagon(x);
    return *this;
}

Func &Func::prefetch(VarOrRVar var, Expr offset) {
    invalidate_cache();
    Stage(func.definition(), name(), args(), func.schedule().storage_dims()).prefetch(var, offset);
    return *this;
}

Func &Func::reorder_storage(Var x, Var y) {
    invalidate_cache();

    vector<StorageDim> &dims = func.schedule().storage_dims();
    bool found_y = false;
    size_t y_loc = 0;
    for (size_t i = 0; i < dims.size(); i++) {
        if (var_name_match(dims[i].var, y.name())) {
            found_y = true;
            y_loc = i;
        } else if (var_name_match(dims[i].var, x.name())) {
            if (found_y) std::swap(dims[i], dims[y_loc]);
            return *this;
        }
    }
    user_error << "Could not find variables " << x.name()
               << " and " << y.name() << " to reorder in schedule.\n";
    return *this;
}

Func &Func::reorder_storage(const std::vector<Var> &dims, size_t start) {
    // Reorder the first dimension with respect to all others, then
    // recursively reorder all remaining dimensions.
    for (size_t i = start + 1; i < dims.size(); i++) {
        reorder_storage(dims[start], dims[i]);
    }
    if ((dims.size() - start) > 2) {
        reorder_storage(dims, start + 1);
    }
    return *this;
}

Func &Func::reorder_storage(const std::vector<Var> &dims) {
    user_assert(dims.size() > 1) <<
        "reorder_storage must have at least two dimensions in reorder list.\n";

    return reorder_storage(dims, 0);
}

Func &Func::align_storage(Var dim, Expr alignment) {
    invalidate_cache();

    vector<StorageDim> &dims = func.schedule().storage_dims();
    for (size_t i = 0; i < dims.size(); i++) {
        if (var_name_match(dims[i].var, dim.name())) {
            dims[i].alignment = alignment;
            return *this;
        }
    }
    user_error << "Could not find variable " << dim.name()
               << " to align the storage of.\n";
    return *this;
}

Func &Func::fold_storage(Var dim, Expr factor, bool fold_forward) {
    invalidate_cache();

    vector<StorageDim> &dims = func.schedule().storage_dims();
    for (size_t i = 0; i < dims.size(); i++) {
        if (var_name_match(dims[i].var, dim.name())) {
            dims[i].fold_factor = factor;
            dims[i].fold_forward = fold_forward;
            return *this;
        }
    }
    user_error << "Could not find variable " << dim.name()
               << " to fold the storage of.\n";
    return *this;
}

Func &Func::compute_at(LoopLevel loop_level) {
    invalidate_cache();
    func.schedule().compute_level() = loop_level;
    if (func.schedule().store_level().is_inline()) {
        func.schedule().store_level() = loop_level;
    }
    return *this;
}

Func &Func::compute_at(Func f, RVar var) {
    return compute_at(LoopLevel(f, var));
}

Func &Func::compute_at(Func f, Var var) {
    return compute_at(LoopLevel(f, var));
}

Func &Func::compute_root() {
    return compute_at(LoopLevel::root());
}

Func &Func::store_at(LoopLevel loop_level) {
    invalidate_cache();
    func.schedule().store_level() = loop_level;
    return *this;
}

Func &Func::store_at(Func f, RVar var) {
    return store_at(LoopLevel(f, var));
}

Func &Func::store_at(Func f, Var var) {
    return store_at(LoopLevel(f, var));
}

Func &Func::store_root() {
    return store_at(LoopLevel::root());
}

Func &Func::compute_inline() {
    return compute_at(LoopLevel());
}

Func &Func::trace_loads() {
    invalidate_cache();
    func.trace_loads();
    return *this;
}

Func &Func::trace_stores() {
    invalidate_cache();
    func.trace_stores();
    return *this;
}

Func &Func::trace_realizations() {
    invalidate_cache();
    func.trace_realizations();
    return *this;
}

void Func::debug_to_file(const string &filename) {
    invalidate_cache();
    func.debug_file() = filename;
}

Stage Func::update(int idx) {
    user_assert(idx < num_update_definitions()) <<
      "Call to update with index larger than last defined update stage for Func \"" <<
      name() << "\".\n";
    invalidate_cache();
    return Stage(func.update(idx),
                 name() + ".update(" + std::to_string(idx) + ")",
                 args(),
                 func.schedule().storage_dims());
}

Func::operator Stage() const {
    return Stage(func.definition(), name(), args(), func.schedule().storage_dims());
}

namespace {
class CountImplicitVars : public Internal::IRGraphVisitor {
public:
    int count;

    CountImplicitVars(const vector<Expr> &e) : count(0) {
        for (size_t i = 0; i < e.size(); i++) {
            e[i].accept(this);
        }
    }

    using IRGraphVisitor::visit;

    void visit(const Variable *v) {
        int index = Var::implicit_index(v->name);
        if (index != -1) {
            if (index >= count) count = index + 1;
        }
    }
};
}

FuncRef::FuncRef(Internal::Function f, const vector<Expr> &a, int placeholder_pos,
                 int count) : func(f), implicit_count(count), args(a){
    implicit_placeholder_pos = placeholder_pos;
    Internal::check_call_arg_types(f.name(), &args, args.size());
}

FuncRef::FuncRef(Internal::Function f, const vector<Var> &a, int placeholder_pos,
                 int count) : func(f), implicit_count(count) {
    implicit_placeholder_pos = placeholder_pos;
    args.resize(a.size());
    for (size_t i = 0; i < a.size(); i++) {
        args[i] = a[i];
    }
}

vector<Expr> FuncRef::args_with_implicit_vars(const vector<Expr> &e) const {
    vector<Expr> a = args;

    for (size_t i = 0; i < a.size(); i++) {
        user_assert(a[i].defined())
            << "Argument " << (i+1) << " in call to \"" << func.name() << "\" is undefined.\n";
    }
    for (size_t i = 0; i < e.size(); i++) {
        user_assert(e[i].defined())
            << "Value " << (i+1) << " in definition of \"" << func.name() << "\" is undefined.\n";
    }

    CountImplicitVars count(e);
    for (size_t i = 0; i < a.size(); i++) {
        a[i].accept(&count);
    }

    if (count.count > 0) {
        if (func.has_pure_definition()) {
            // If the func already has pure definition, the number of implicit
            // vars in the RHS can only be at most the number of implicit vars
            // in the LHS.
            user_assert(implicit_count >= count.count)
                << "The update definition of " << func.name() << " uses " << count.count
                << " implicit variables, but the initial definition uses only "
                << implicit_count << " implicit variables.\n";
        } else if (implicit_placeholder_pos != -1) {
            internal_assert(implicit_count == 0)
                << "Pure definition can't possibly already have implicit variables defined\n";

            Internal::debug(2) << "Adding " << count.count << " implicit vars to LHS of " << func.name() << "\n";

            vector<Expr>::iterator iter = a.begin() + implicit_placeholder_pos;
            for (int i = 0; i < count.count; i++) {
                iter = a.insert(iter, Var::implicit(i));
                iter++;
            }
        }
    }

    // Check the implicit vars in the RHS also exist in the LHS
    for (int i = 0; i < count.count; i++) {
        Var v = Var::implicit(i);
        bool found = false;
        for (size_t j = 0; j < a.size(); j++) {
            if (const Variable *arg = a[j].as<Variable>()) {
                if (arg->name == v.name()) {
                    found = true;
                }
            }
        }
        user_assert(found)
            << "Right-hand-side of update definition of " << func.name()
            << " uses implicit variables, but the left-hand-side does not"
            << " contain the placeholder symbol '_'.\n";
    }

    return a;
}

Stage FuncRef::operator=(Expr e) {
    return (*this) = Tuple(e);
}

Stage FuncRef::operator=(const Tuple &e) {
    if (!func.has_pure_definition()) {
        for (size_t i = 0; i < args.size(); ++i) {
            const Variable *var = args[i].as<Variable>();
            user_assert((var != nullptr) && (!var->reduction_domain.defined()))
                << "Argument " << (i+1) << " in initial definition of \""
                << func.name() << "\" is not a Var.\n";
        }

        // Find implicit args in the expr and add them to the args list before calling define
        vector<Expr> expanded_args = args_with_implicit_vars(e.as_vector());
        vector<string> expanded_args_str(expanded_args.size());
        for (size_t i = 0; i < expanded_args.size(); ++i) {
            const Variable *v = expanded_args[i].as<Variable>();
            internal_assert(v);
            expanded_args_str[i] = v->name;
        }
        func.define(expanded_args_str, e.as_vector());
        return Stage(func.definition(), func.name(), func.explicit_args(), func.schedule().storage_dims());
    } else {
        func.define_update(args, e.as_vector());

        size_t update_stage = func.updates().size() - 1;
        return Stage(func.update(update_stage),
                     func.name() + ".update(" + std::to_string(update_stage) + ")",
                     func.explicit_args(),
                     func.schedule().storage_dims());
    }
}

Stage FuncRef::operator=(const FuncRef &e) {
    if (e.size() == 1) {
        return (*this) = Expr(e);
    } else {
        return (*this) = Tuple(e);
    }
}

// Inject a suitable base-case definition given an update
// definition. This is a helper for FuncRef::operator+= and co.
Func define_base_case(Internal::Function func, const vector<Expr> &a, const Tuple &e) {
    Func f(func);

    if (func.has_pure_definition()) return f;
    vector<Var> pure_args(a.size());

    // Reuse names of existing pure args
    for (size_t i = 0; i < a.size(); i++) {
        if (const Variable *v = a[i].as<Variable>()) {
            if (!v->param.defined()) {
                pure_args[i] = Var(v->name);
            }
        } else {
            pure_args[i] = Var();
        }
    }

    f(pure_args) = e;
    return f;
}

Func define_base_case(Internal::Function func, const vector<Expr> &a, Expr e) {
    return define_base_case(func, a, Tuple(e));
}

template <typename BinaryOp>
Stage FuncRef::func_ref_update(const Tuple &e, int init_val) {
    internal_assert(e.size() > 1);

    vector<Expr> init_values(e.size());
    for (int i = 0; i < (int)init_values.size(); ++i) {
        init_values[i] = cast(e[i].type(), init_val);
    }
    vector<Expr> expanded_args = args_with_implicit_vars(e.as_vector());
    FuncRef self_ref = define_base_case(func, expanded_args, Tuple(init_values))(expanded_args);

    vector<Expr> values(e.size());
    for (int i = 0; i < (int)values.size(); ++i) {
        values[i] = BinaryOp()(self_ref[i], e[i]);
    }
    return self_ref = Tuple(values);
}

template <typename BinaryOp>
Stage FuncRef::func_ref_update(Expr e, int init_val) {
    vector<Expr> expanded_args = args_with_implicit_vars({e});
    FuncRef self_ref = define_base_case(func, expanded_args, cast(e.type(), init_val))(expanded_args);
    return self_ref = BinaryOp()(Expr(self_ref), e);
}

Stage FuncRef::operator+=(Expr e) {
    return func_ref_update<std::plus<Expr>>(e, 0);
}

Stage FuncRef::operator+=(const Tuple &e) {
    if (e.size() == 1) {
        return (*this) += e[0];
    } else {
        return func_ref_update<std::plus<Expr>>(e, 0);
    }
}

Stage FuncRef::operator+=(const FuncRef &e) {
    if (e.size() == 1) {
        return (*this) += Expr(e);
    } else {
        return (*this) += Tuple(e);
    }
}

Stage FuncRef::operator*=(Expr e) {
    return func_ref_update<std::multiplies<Expr>>(e, 1);
}

Stage FuncRef::operator*=(const Tuple &e) {
    if (e.size() == 1) {
        return (*this) *= e[0];
    } else {
        return func_ref_update<std::multiplies<Expr>>(e, 1);
    }
}

Stage FuncRef::operator*=(const FuncRef &e) {
    if (e.size() == 1) {
        return (*this) *= Expr(e);
    } else {
        return (*this) *= Tuple(e);
    }
}

Stage FuncRef::operator-=(Expr e) {
    return func_ref_update<std::minus<Expr>>(e, 0);
}

Stage FuncRef::operator-=(const Tuple &e) {
    if (e.size() == 1) {
        return (*this) -= e[0];
    } else {
        return func_ref_update<std::minus<Expr>>(e, 0);
    }
}

Stage FuncRef::operator-=(const FuncRef &e) {
    if (e.size() == 1) {
        return (*this) -= Expr(e);
    } else {
        return (*this) -= Tuple(e);
    }
}

Stage FuncRef::operator/=(Expr e) {
    return func_ref_update<std::divides<Expr>>(e, 1);
}

Stage FuncRef::operator/=(const Tuple &e) {
    if (e.size() == 1) {
        return (*this) /= e[0];
    } else {
        return func_ref_update<std::divides<Expr>>(e, 1);
    }
}

Stage FuncRef::operator/=(const FuncRef &e) {
    if (e.size() == 1) {
        return (*this) /= Expr(e);
    } else {
        return (*this) /= Tuple(e);
    }
}

FuncRef::operator Expr() const {
    user_assert(func.has_pure_definition() || func.has_extern_definition())
        << "Can't call Func \"" << func.name() << "\" because it has not yet been defined.\n";

    user_assert(func.outputs() == 1)
        << "Can't convert a reference Func \"" << func.name()
        << "\" to an Expr, because " << func.name() << " returns a Tuple.\n";

    if (!func.implicit_args().empty()) {
        std::vector<Expr> args_with_ivars = args;
        for (const Expr &e : func.implicit_args()) {
            args_with_ivars.push_back(e);
        }
        return Call::make(func, args_with_ivars);
    } else {
        return Call::make(func, args);
    }
}

FuncTupleElementRef FuncRef::operator[](int i) const {
    user_assert(func.has_pure_definition() || func.has_extern_definition())
        << "Can't call Func \"" << func.name() << "\" because it has not yet been defined.\n";

    user_assert(func.outputs() != 1)
        << "Can't index into a reference to Func \"" << func.name()
        << "\", because it does not return a Tuple.\n";

    user_assert(i >= 0 && i < func.outputs())
        << "Tuple index out of range in reference to Func \"" << func.name() << "\".\n";

    return FuncTupleElementRef(*this, args, i);
}

size_t FuncRef::size() const {
    return func.outputs();
}

FuncTupleElementRef::FuncTupleElementRef(
        const FuncRef &ref, const std::vector<Expr>& args, int idx)
        : func_ref(ref), args(args), idx(idx) {
    internal_assert(func_ref.size() > 1)
        << "Func " << ref.function().name() << " does not return a Tuple\n";
    internal_assert(idx >= 0 && idx < (int)func_ref.size());
}

Tuple FuncTupleElementRef::values_with_undefs(Expr e) const {
    vector<Expr> values(func_ref.size());
    for (int i = 0; i < (int)values.size(); ++i) {
        if (i == idx) {
            values[i] = e;
        } else {
            Type t = func_ref.function().values()[i].type();
            values[i] = undef(t);
        }
    }
    return Tuple(values);
}

Stage FuncTupleElementRef::operator=(Expr e) {
    return func_ref = values_with_undefs(e);
}

Stage FuncTupleElementRef::operator+=(Expr e) {
    return func_ref += values_with_undefs(e);
}

Stage FuncTupleElementRef::operator*=(Expr e) {
    return func_ref *= values_with_undefs(e);
}

Stage FuncTupleElementRef::operator-=(Expr e) {
    return func_ref -= values_with_undefs(e);
}

Stage FuncTupleElementRef::operator/=(Expr e) {
    return func_ref /= values_with_undefs(e);
}

Stage FuncTupleElementRef::operator=(const FuncRef &e) {
    return func_ref = values_with_undefs(e);
}

FuncTupleElementRef::operator Expr() const {
    if (!func_ref.function().implicit_args().empty()) {
        std::vector<Expr> args_with_ivars = args;
        for (const Expr &e : func_ref.function().implicit_args()) {
            args_with_ivars.push_back(e);
        }
        return Internal::Call::make(func_ref.function(), args_with_ivars, idx);
    } else {
        return Internal::Call::make(func_ref.function(), args, idx);
    }
}

Realization Func::realize(std::vector<int32_t> sizes, const Target &target) {
    user_assert(defined()) << "Can't realize undefined Func.\n";
    return pipeline().realize(sizes, target);
}

Realization Func::realize(int x_size, int y_size, int z_size, int w_size, const Target &target) {
    return realize({x_size, y_size, z_size, w_size}, target);
}

Realization Func::realize(int x_size, int y_size, int z_size, const Target &target) {
    return realize({x_size, y_size, z_size}, target);
}

Realization Func::realize(int x_size, int y_size, const Target &target) {
    return realize({x_size, y_size}, target);
}

Realization Func::realize(int x_size, const Target &target) {
    return realize(std::vector<int>{x_size}, target);
}

Realization Func::realize(const Target &target) {
    return realize(std::vector<int>{}, target);
}

void Func::infer_input_bounds(int x_size, int y_size, int z_size, int w_size) {
    user_assert(defined()) << "Can't infer input bounds on an undefined Func.\n";
    vector<Buffer<>> outputs(func.outputs());
    int sizes[] = {x_size, y_size, z_size, w_size};
    for (size_t i = 0; i < outputs.size(); i++) {
        // We're not actually going to read from these outputs, so
        // make the allocation tiny, then expand them with unsafe
        // cropping.
        Buffer<> im = Buffer<>::make_scalar(func.output_types()[i]);
        for (int s : sizes) {
            if (!s) break;
            im.add_dimension();
            im.crop(im.dimensions()-1, 0, s);
        }
        outputs[i] = std::move(im);
    }
    Realization r(outputs);
    infer_input_bounds(r);
}

OutputImageParam Func::output_buffer() const {
    user_assert(defined())
        << "Can't access output buffer of undefined Func.\n";
    user_assert(func.output_buffers().size() == 1)
        << "Can't call Func::output_buffer on Func \"" << name()
        << "\" because it returns a Tuple.\n";
    return OutputImageParam(func.output_buffers()[0], Argument::OutputBuffer);
}

vector<OutputImageParam> Func::output_buffers() const {
    user_assert(defined())
        << "Can't access output buffers of undefined Func.\n";

    vector<OutputImageParam> bufs(func.output_buffers().size());
    for (size_t i = 0; i < bufs.size(); i++) {
        bufs[i] = OutputImageParam(func.output_buffers()[i], Argument::OutputBuffer);
    }
    return bufs;
}

Pipeline Func::pipeline() {
    if (!pipeline_.defined()) {
        pipeline_ = Pipeline(*this);
    }
    internal_assert(pipeline_.defined());
    return pipeline_;
}

vector<Argument> Func::infer_arguments() const {
    return Pipeline(*this).infer_arguments();
}

Module Func::compile_to_module(const vector<Argument> &args, const std::string &fn_name, const Target &target) {
    return pipeline().compile_to_module(args, fn_name, target);
}


void Func::compile_to(const Outputs &output_files,
                      const vector<Argument> &args,
                      const string &fn_name,
                      const Target &target) {
    pipeline().compile_to(output_files, args, fn_name, target);
}

void Func::compile_to_bitcode(const string &filename, const vector<Argument> &args, const string &fn_name,
                              const Target &target) {
    pipeline().compile_to_bitcode(filename, args, fn_name, target);
}

void Func::compile_to_bitcode(const string &filename, const vector<Argument> &args,
                              const Target &target) {
    pipeline().compile_to_bitcode(filename, args, "", target);
}

void Func::compile_to_llvm_assembly(const string &filename, const vector<Argument> &args, const string &fn_name,
                                    const Target &target) {
    pipeline().compile_to_llvm_assembly(filename, args, fn_name, target);
}

void Func::compile_to_llvm_assembly(const string &filename, const vector<Argument> &args,
                                    const Target &target) {
    pipeline().compile_to_llvm_assembly(filename, args, "", target);
}

void Func::compile_to_object(const string &filename, const vector<Argument> &args,
                             const string &fn_name, const Target &target) {
    pipeline().compile_to_object(filename, args, fn_name, target);
}

void Func::compile_to_object(const string &filename, const vector<Argument> &args,
                             const Target &target) {
    pipeline().compile_to_object(filename, args, "", target);
}

void Func::compile_to_header(const string &filename, const vector<Argument> &args,
                             const string &fn_name, const Target &target) {
    pipeline().compile_to_header(filename, args, fn_name, target);
}

void Func::compile_to_c(const string &filename, const vector<Argument> &args,
                        const string &fn_name, const Target &target) {
    pipeline().compile_to_c(filename, args, fn_name, target);
}

void Func::compile_to_lowered_stmt(const string &filename,
                                   const vector<Argument> &args,
                                   StmtOutputFormat fmt,
                                   const Target &target) {
    pipeline().compile_to_lowered_stmt(filename, args, fmt, target);
}

void Func::print_loop_nest() {
    pipeline().print_loop_nest();
}

void Func::compile_to_file(const string &filename_prefix,
                           const vector<Argument> &args,
                           const std::string &fn_name,
                           const Target &target) {
    pipeline().compile_to_file(filename_prefix, args, fn_name, target);
}

void Func::compile_to_static_library(const string &filename_prefix,
                                     const vector<Argument> &args,
                                     const std::string &fn_name,
                                     const Target &target) {
    pipeline().compile_to_static_library(filename_prefix, args, fn_name, target);
}

void Func::compile_to_multitarget_static_library(const std::string &filename_prefix,
                                                 const std::vector<Argument> &args,
                                                 const std::vector<Target> &targets) {
    pipeline().compile_to_multitarget_static_library(filename_prefix, args, targets);
}

void Func::compile_to_assembly(const string &filename, const vector<Argument> &args, const string &fn_name,
                               const Target &target) {
    pipeline().compile_to_assembly(filename, args, fn_name, target);
}

void Func::compile_to_assembly(const string &filename, const vector<Argument> &args, const Target &target) {
    pipeline().compile_to_assembly(filename, args, "", target);
}

// JIT-related code

void Func::set_error_handler(void (*handler)(void *, const char *)) {
    pipeline().set_error_handler(handler);
}

void Func::set_custom_allocator(void *(*cust_malloc)(void *, size_t),
                                void (*cust_free)(void *, void *)) {
    pipeline().set_custom_allocator(cust_malloc, cust_free);
}

void Func::set_custom_do_par_for(int (*cust_do_par_for)(void *, int (*)(void *, int, uint8_t *), int, int, uint8_t *)) {
    pipeline().set_custom_do_par_for(cust_do_par_for);
}

void Func::set_custom_do_task(int (*cust_do_task)(void *, int (*)(void *, int, uint8_t *), int, uint8_t *)) {
    pipeline().set_custom_do_task(cust_do_task);
}

void Func::set_custom_trace(int (*trace_fn)(void *, const halide_trace_event *)) {
    pipeline().set_custom_trace(trace_fn);
}

void Func::set_custom_print(void (*cust_print)(void *, const char *)) {
    pipeline().set_custom_print(cust_print);
}

void Func::add_custom_lowering_pass(IRMutator *pass, void (*deleter)(IRMutator *)) {
    pipeline().add_custom_lowering_pass(pass, deleter);
}

void Func::clear_custom_lowering_passes() {
    pipeline().clear_custom_lowering_passes();
}

const vector<CustomLoweringPass> &Func::custom_lowering_passes() {
    return pipeline().custom_lowering_passes();
}

const Internal::JITHandlers &Func::jit_handlers() {
    return pipeline().jit_handlers();
}

void Func::realize(Realization dst, const Target &target) {
    pipeline().realize(dst, target);
}

void Func::infer_input_bounds(Realization dst) {
    pipeline().infer_input_bounds(dst);
}

void *Func::compile_jit(const Target &target) {
    return pipeline().compile_jit(target);
}

EXPORT Var _("_");
EXPORT Var _0("_0"), _1("_1"), _2("_2"), _3("_3"), _4("_4"),
           _5("_5"), _6("_6"), _7("_7"), _8("_8"), _9("_9");

}<|MERGE_RESOLUTION|>--- conflicted
+++ resolved
@@ -600,16 +600,9 @@
 
     // Check whether the operator is associative and determine the operator and
     // its identity for each value in the definition if it is a Tuple
-<<<<<<< HEAD
-    bool is_assoc;
-    vector<AssociativeOp> ops;
-    std::tie(is_assoc, ops) = prove_associativity(func_name, all_args, values);
-    user_assert(is_assoc)
-=======
-    ProveAssociativityResult prover_result = prove_associativity(func_name, args, values);
+    ProveAssociativityResult prover_result = prove_associativity(func_name, all_args, values);
     vector<AssociativeOp> &ops = prover_result.ops;
     user_assert(prover_result.is_associative)
->>>>>>> 37cdaba2
         << "Failed to call rfactor() on " << stage_name
         << " since it can't prove associativity of the operator\n";
     internal_assert(ops.size() == values.size());
