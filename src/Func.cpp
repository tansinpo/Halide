--- conflicted
+++ resolved
@@ -1177,15 +1177,6 @@
                  name() + ".update(" + std::to_string(idx) + ")");
 }
 
-<<<<<<< HEAD
-void Func::invalidate_cache() {
-    lowered = Stmt();
-    compiled_module = JITModule();
-    cached_javascript.clear();
-}
-
-=======
->>>>>>> 2dc0c472
 Func::operator Stage() const {
     return Stage(func.schedule(), name());
 }
@@ -1582,262 +1573,9 @@
     return bufs;
 }
 
-<<<<<<< HEAD
-namespace {
-
-class InferArguments : public IRGraphVisitor {
-public:
-    vector<Argument> arg_types;
-    vector<const void *> arg_values;
-    vector<pair<int, Internal::Parameter>> image_param_args;
-    vector<pair<int, Buffer>> image_args;
-
-    InferArguments(const string &o, bool include_buffers = true)
-        : output(o), include_buffers(include_buffers) {
-    }
-
-    void visit_function(const Function& func) {
-        if (func.has_pure_definition()) {
-            visit_exprs(func.values());
-        }
-        for (const UpdateDefinition &update : func.updates()) {
-            visit_exprs(update.values);
-            visit_exprs(update.args);
-            if (update.domain.defined()) {
-                for (const ReductionVariable &rvar : update.domain.domain()) {
-                    visit_expr(rvar.min);
-                    visit_expr(rvar.extent);
-                }
-            }
-        }
-        if (func.has_extern_definition()) {
-            for (const ExternFuncArgument &extern_arg : func.extern_arguments()) {
-                if (extern_arg.is_func()) {
-                    visit_function(extern_arg.func);
-                } else if (extern_arg.is_expr()) {
-                    visit_expr(extern_arg.expr);
-                } else if (extern_arg.is_buffer()) {
-                    include_parameter(Parameter(extern_arg.buffer.type(), true,
-                                                extern_arg.buffer.dimensions(),
-                                                extern_arg.buffer.name()));
-                } else if (extern_arg.is_image_param()) {
-                    include_parameter(extern_arg.image_param);
-                }
-            }
-        }
-        for (const Parameter &buf : func.output_buffers()) {
-            for (int i = 0; i < std::min(func.dimensions(), 4); i++) {
-                visit_expr(buf.min_constraint(i));
-                visit_expr(buf.stride_constraint(i));
-                visit_expr(buf.extent_constraint(i));
-            }
-        }
-    }
-
-private:
-    const string &output;
-    const bool include_buffers;
-
-    using IRGraphVisitor::visit;
-
-    bool already_have(const string &name) {
-        // Ignore dependencies on the output buffers
-        if (name == output || starts_with(name, output + ".")) {
-            return true;
-        }
-        for (size_t i = 0; i < arg_types.size(); i++) {
-            if (arg_types[i].name == name) {
-                return true;
-            }
-        }
-        return false;
-    }
-
-    void visit_exprs(const std::vector<Expr>& v) {
-        for (Expr i : v) {
-            visit_expr(i);
-        }
-    }
-
-    void visit_expr(Expr e) {
-        if (!e.defined()) return;
-        e.accept(this);
-    }
-
-    void include_parameter(Internal::Parameter p) {
-        if (!p.defined()) return;
-        if (already_have(p.name())) return;
-        Expr def, min, max;
-        if (!p.is_buffer()) {
-            def = p.get_scalar_expr();
-            min = p.get_min_value();
-            max = p.get_max_value();
-        }
-        arg_types.push_back(Argument(p.name(), p.is_buffer() ? Argument::InputBuffer : Argument::InputScalar,
-            p.type(), p.dimensions(), def, min, max));
-        if (p.is_buffer()) {
-            Buffer b = p.get_buffer();
-            int idx = (int)arg_values.size();
-            image_param_args.push_back(make_pair(idx, p));
-            if (b.defined()) {
-                arg_values.push_back(b.raw_buffer());
-            } else {
-                arg_values.push_back(NULL);
-            }
-        } else {
-            arg_values.push_back(p.get_scalar_address());
-        }
-    }
-
-    void include_buffer(Buffer b) {
-        if (!include_buffers) return;
-        if (!b.defined()) return;
-        if (already_have(b.name())) return;
-        image_args.push_back(make_pair((int)arg_types.size(), b));
-        arg_types.push_back(Argument(b.name(), Argument::InputBuffer, b.type(), b.dimensions()));
-        arg_values.push_back(b.raw_buffer());
-    }
-
-    void visit(const Load *op) {
-        IRGraphVisitor::visit(op);
-        include_parameter(op->param);
-        include_buffer(op->image);
-    }
-
-    void visit(const Variable *op) {
-        IRGraphVisitor::visit(op);
-        include_parameter(op->param);
-        include_buffer(op->image);
-    }
-
-    void visit(const Call *op) {
-        IRGraphVisitor::visit(op);
-        visit_function(op->func);
-        include_buffer(op->image);
-        include_parameter(op->param);
-    }
-};
-
-class FindExterns : public IRGraphVisitor {
-    using IRGraphVisitor::visit;
-
-    bool buffer_like_name(const std::string &name) {
-        bool is_bounds_query = name.find(".bounds_query") != std::string::npos;
-        return is_bounds_query ||
-            (ends_with(name, ".buffer") || ends_with(name, ".tmp_buffer"));
-    }
-
-    void visit(const Call *op) {
-        IRGraphVisitor::visit(op);
-
-        if (op->call_type == Call::Extern &&
-            externs.count(op->name) == 0) {
-            void *address = get_symbol_address(op->name.c_str());
-            if (address == NULL && !starts_with(op->name, "_")) {
-                std::string underscored_name = "_" + op->name;
-                address = get_symbol_address(underscored_name.c_str());
-            }
-            if (address != NULL) {
-                struct JITExtern jit_extern;
-                jit_extern.c_function = address;
-                jit_extern.is_void_return = op->type.bits == 0;
-                jit_extern.ret_type = op->type;
-                for (Expr e : op->args) {
-                    ScalarOrBufferT this_arg;
-                    this_arg.scalar_type = e.type();
-                    if (e.type().is_handle()) {
-                        const Variable *v = e.as<Variable>();
-                        // This code heuristically matches the patterns define_extern uses to pass buffer arguments and result parameters.
-                        // TODO: Come up with a way to keep the buffer typing through lowering.
-                        this_arg.is_buffer = (v != NULL) && buffer_like_name(v->name);
-                    } else {
-                        this_arg.is_buffer = false;
-                    }
-                    jit_extern.arg_types.push_back(this_arg);
-                }
-                externs[op->name] = jit_extern;
-            }
-        }
-    }
-
-public:
-    FindExterns(std::map<std::string, JITExtern> &externs) : externs(externs) {
-    }
-
-    std::map<std::string, JITExtern> &externs;
-};
-
-
-/** Check that all the necessary arguments are in an args vector. Any
- * images in the source that aren't in the args vector are placed in
- * the images_to_embed list. */
-void validate_arguments(const string &output,
-                        const vector<Argument> &args,
-                        Stmt lowered,
-                        vector<Buffer> &images_to_embed) {
-    InferArguments infer_args(output);
-    lowered.accept(&infer_args);
-    const vector<Argument> &required_args = infer_args.arg_types;
-
-    for (size_t i = 0; i < required_args.size(); i++) {
-        const Argument &arg = required_args[i];
-
-        internal_assert(arg.is_input()) << "Expected only input Arguments here";
-
-        Buffer buf;
-        for (size_t j = 0; !buf.defined() && j < infer_args.image_args.size(); j++) {
-            if (infer_args.image_args[j].first == (int)i) {
-                buf = infer_args.image_args[j].second;
-                internal_assert(buf.defined());
-            }
-        }
-
-        bool found = false;
-        for (size_t j = 0; !found && j < args.size(); j++) {
-            if (args[j].name == arg.name) {
-                found = true;
-            }
-        }
-
-        if (buf.defined() && !found) {
-            // It's a raw Buffer used that isn't in the args
-            // list. Embed it in the output instead.
-            images_to_embed.push_back(buf);
-            Internal::debug(1) << "Embedding image " << buf.name() << "\n";
-        } else if (!found) {
-            std::ostringstream err;
-            err << "Generated code refers to ";
-            if (arg.is_buffer()) err << "image ";
-            err << "parameter " << arg.name
-                << ", which was not found in the argument list.\n";
-
-            err << "\nArgument list specified: ";
-            for (size_t i = 0; i < args.size(); i++) {
-                err << args[i].name << " ";
-            }
-            err << "\n\nParameters referenced in generated code: ";
-            for (size_t i = 0; i < required_args.size(); i++) {
-                err << required_args[i].name << " ";
-            }
-            err << "\n\n";
-            user_error << err.str();
-        }
-    }
-}
-
-// Sort the Arguments with all buffers first (alphabetical by name),
-// followed by all non-buffers (alphabetical by name).
-struct ArgumentComparator {
-    bool operator()(const Argument& a, const Argument& b) {
-        if (a.is_buffer() != b.is_buffer())
-            return a.is_buffer();
-        else
-            return a.name < b.name;
-=======
 Pipeline Func::pipeline() {
     if (!pipeline_.defined()) {
         pipeline_ = Pipeline(*this);
->>>>>>> 2dc0c472
     }
     internal_assert(pipeline_.defined());
     return pipeline_;
@@ -1889,39 +1627,16 @@
     pipeline().compile_to_c(filename, args, fn_name, target);
 }
 
-<<<<<<< HEAD
 void Func::compile_to_javascript(const string &filename, vector<Argument> args,
                                  const string &fn_name, const Target &target) {
-    args = add_user_context_arg(args, target);
-
-    lower(target);
-
-    vector<Buffer> images_to_embed;
-    validate_arguments(name(), args, lowered, images_to_embed);
-
-    for (int i = 0; i < outputs(); i++) {
-        args.push_back(output_buffers()[i]);
-    }
-
-    ofstream src_out(filename.c_str());
-    CodeGen_JavaScript cg(src_out);
-    cg.compile(lowered, fn_name.empty() ? name() : fn_name, args, images_to_embed);
-}
-
-void Func::compile_to_lowered_stmt(const string &filename, const vector<Argument> &args, StmtOutputFormat fmt, const Target &target) {
-    Module m = compile_to_module(args, "", target);
-    if (fmt == HTML) {
-        compile_module_to_html(m, filename);
-    } else {
-        compile_module_to_text(m, filename);
-    }
-=======
+    pipeline().compile_to_javascript(filename, args, fn_name, target);
+}
+
 void Func::compile_to_lowered_stmt(const string &filename,
                                    const vector<Argument> &args,
                                    StmtOutputFormat fmt,
                                    const Target &target) {
     pipeline().compile_to_lowered_stmt(filename, args, fmt, target);
->>>>>>> 2dc0c472
 }
 
 void Func::print_loop_nest() {
@@ -1982,533 +1697,6 @@
     return pipeline().custom_lowering_passes();
 }
 
-<<<<<<< HEAD
-namespace Internal {
-
-struct ErrorBuffer {
-    enum { MaxBufSize = 4096 };
-    char buf[MaxBufSize];
-    int end;
-
-    ErrorBuffer() {
-        end = 0;
-    }
-
-    void concat(const char *message) {
-        if (*message == '\0') {
-            message = "<Empty error message>";
-        }
-        size_t len = strlen(message);
-
-        if (len && message[len-1] != '\n') {
-            // Claim some extra space for a newline.
-            len++;
-        }
-
-        // Atomically claim some space in the buffer
-#ifdef _MSC_VER
-        int old_end = _InterlockedExchangeAdd((volatile long *)(&end), len);
-#else
-        int old_end = __sync_fetch_and_add(&end, len);
-#endif
-
-        if (old_end + len >= MaxBufSize - 1) {
-            // Out of space
-            return;
-        }
-
-        for (size_t i = 0; i < len - 1; i++) {
-            buf[old_end + i] = message[i];
-        }
-        if (buf[old_end + len - 2] != '\n') {
-            buf[old_end + len - 1] = '\n';
-        }
-    }
-
-    std::string str() const {
-        return std::string(buf, end);
-    }
-
-    static void handler(void *ctx, const char *message) {
-        if (ctx) {
-            JITUserContext *ctx1 = (JITUserContext *)ctx;
-            ErrorBuffer *buf = (ErrorBuffer *)ctx1->user_context;
-            buf->concat(message);
-        }
-    }
-};
-
-struct JITFuncCallContext {
-    ErrorBuffer error_buffer;
-    JITUserContext jit_context;
-    Internal::Parameter &user_context_param;
-
-    JITFuncCallContext(const JITHandlers &handlers, Internal::Parameter &user_context_param)
-        : user_context_param(user_context_param) {
-        void *user_context = NULL;
-        JITHandlers local_handlers = handlers;
-        if (local_handlers.custom_error == NULL) {
-            local_handlers.custom_error = Internal::ErrorBuffer::handler;
-            user_context = &error_buffer;
-        }
-        JITSharedRuntime::init_jit_user_context(jit_context, user_context, local_handlers);
-        user_context_param.set_scalar(&jit_context);
-    }
-
-    void report_if_error(int exit_status) {
-        if (exit_status) {
-            std::string output = error_buffer.str();
-            if (!output.empty()) {
-                // Only report the errors if no custom error handler was installed
-                halide_runtime_error << error_buffer.str();
-                error_buffer.end = 0;
-            }
-        }
-    }
-
-    void finalize(int exit_status) {
-        report_if_error(exit_status);
-        user_context_param.set_scalar((void *)NULL); // Don't leave param hanging with pointer to stack.
-    }
-};
-
-}  // namespace Internal
-
-void Func::realize(Realization dst, const Target &target,
-                   const std::map<std::string, JITExtern> &externs) {
-    std::map<std::string, JITExtern> externs_js;
-    // TODO: see if JS and non-JS can share more code.
-    if (target.has_feature(Target::JavaScript)) {
-    #if defined(WITH_JAVASCRIPT_V8) || defined(WITH_JAVASCRIPT_SPIDERMONKEY)
-        if (cached_javascript.empty()) {
-            compile_jit(target, externs);
-        }
-
-        internal_assert(!cached_javascript.empty());
-        externs_js = externs;
-        FindExterns find_externs(externs_js);
-        lowered.accept(&find_externs);
-        externs_js = filter_externs(externs_js);
-    #else
-        user_error << "Cannot JIT JavaScript without a JavaScript execution engine (e.g. V8) configured at compile time.\n";
-    #endif
-    } else {
-        if (!compiled_module.argv_function()) {
-            compile_jit(target, externs);
-        }
-
-        internal_assert(compiled_module.argv_function());
-    }
-
-    JITFuncCallContext jit_context(jit_handlers, jit_user_context);
-
-    // Check the type and dimensionality of the buffer
-    for (size_t i = 0; i < dst.size(); i++) {
-        user_assert(dst[i].dimensions() == dimensions())
-            << "Can't realize Func \"" << name()
-            << "\" into Buffer \"" << dst[i].name()
-            << "\" because Buffer \"" << dst[i].name()
-            << "\" is " << dst[i].dimensions() << "-dimensional"
-            << ", but Func \"" << name()
-            << "\" is " << dimensions() << "-dimensional.\n";
-        user_assert(dst[i].type() == func.output_types()[i])
-            << "Can't realize Func \"" << name()
-            << "\" into Buffer \"" << dst[i].name()
-            << "\" because Buffer \"" << dst[i].name()
-            << "\" has type " << dst[i].type()
-            << ", but Func \"" << name()
-            << "\" has type " << func.output_types()[i] << ".\n";
-    }
-
-    // Update the address of the buffers we're realizing into
-    for (size_t i = 0; i < dst.size(); i++) {
-        arg_values[arg_values.size()-dst.size()+i] = dst[i].raw_buffer();
-    }
-
-    // Update the addresses of the image param args
-    Internal::debug(3) << image_param_args.size() << " image param args to set\n";
-    for (size_t i = 0; i < image_param_args.size(); i++) {
-        Internal::debug(3) << "Updating address for image param: " << image_param_args[i].second.name() << "\n";
-        Buffer b = image_param_args[i].second.get_buffer();
-        user_assert(b.defined())
-            << "ImageParam \"" << image_param_args[i].second.name()
-            << "\" is not bound to a buffer.\n";
-        buffer_t *buf = b.raw_buffer();
-        arg_values[image_param_args[i].first] = buf;
-        user_assert(buf->host || buf->dev)
-            << "ImageParam \"" << image_param_args[i].second.name()
-            << "\" is bound to Buffer " << b.name()
-            << " which has NULL host and dev pointers\n";
-    }
-
-    for (size_t i = 0; i < arg_values.size(); i++) {
-        Internal::debug(2) << "Arg " << i << " = " << arg_values[i] << " (" << *(void * const *)arg_values[i] << ")\n";
-        internal_assert(arg_values[i])
-            << "An argument to a jitted function is null\n";
-    }
-
-    // Always add a custom error handler to capture any error messages.
-    // (If there is a user-set error handler, it will be called as well.)
-
-    int exit_status = 0;
-    #if defined(WITH_JAVASCRIPT_V8) || defined(WITH_JAVASCRIPT_SPIDERMONKEY)
-    if (target.has_feature(Target::JavaScript)) {
-        // Sanitise the name of the generated function
-        string js_fn_name = name();
-        for (size_t i = 0; i < js_fn_name.size(); i++) {
-            if (!isalnum(js_fn_name[i])) {
-                js_fn_name[i] = '_';
-            }
-        }
-
-        std::vector<std::pair<Argument, const void *> > js_args;
-        for (size_t i = 0; i < arg_types.size(); i++) {
-            js_args.push_back(std::make_pair(arg_types[i], arg_values[i]));
-        }
-
-        Internal::debug(2) << "Calling jitted JavaScript function " << js_fn_name << "\n";
-        std::vector<JITModule> extern_deps = make_externs_jit_module(target, externs_js);
-        exit_status = run_javascript(target, cached_javascript, js_fn_name, js_args, externs_js, extern_deps);
-        Internal::debug(2) << "Back from jitted JavaScript function. Exit status was " << exit_status << "\n";
-    } else
-    #endif
-    {
-        Internal::debug(2) << "Calling jitted function\n";
-        exit_status = compiled_module.argv_function()(&(arg_values[0]));
-        Internal::debug(2) << "Back from jitted function. Exit status was " << exit_status << "\n";
-    }
-
-    jit_context.finalize(exit_status);
-}
-
-void Func::infer_input_bounds(Buffer dst,
-                              const std::map<std::string, JITExtern> &externs) {
-    infer_input_bounds(Realization({dst}), externs);
-}
-
-void Func::infer_input_bounds(Realization dst,
-                              const std::map<std::string, JITExtern> &externs) {
-    Target target = get_jit_target_from_environment();
-
-    // TODO: see if JS and non-JS can share more code.
-    std::map<std::string, JITExtern> externs_js;
-    if (target.has_feature(Target::JavaScript)) {
-    #if WITH_JAVASCRIPT_V8
-        if (cached_javascript.empty()) {
-          compile_jit(target, externs);
-        }
-
-        internal_assert(!cached_javascript.empty());
-        externs_js = externs;
-        FindExterns find_externs(externs_js);
-        lowered.accept(&find_externs);
-        externs_js = filter_externs(externs_js);
-    #else
-        user_error << "Cannot JIT JavaScript without a JavaScript execution engine (e.g. V8) configured at compile time.\n";
-    #endif
-    } else {
-        if (!compiled_module.argv_function()) {
-          compile_jit(target, externs);
-        }
-
-        internal_assert(compiled_module.argv_function());
-    }
-
-    JITFuncCallContext jit_context(jit_handlers, jit_user_context);
-
-    // Check the type and dimensionality of the buffer
-    for (size_t i = 0; i < dst.size(); i++) {
-        user_assert(dst[i].dimensions() == dimensions())
-            << "Can't infer input bounds for Func \"" << name()
-            << "\" using output Buffer \"" << dst[i].name()
-            << "\" because Buffer \"" << dst[i].name()
-            << "\" is " << dst[i].dimensions() << "-dimensional"
-            << ", but Func \"" << name()
-            << "\" is " << dimensions() << "-dimensional.\n";
-        user_assert(dst[i].type() == func.output_types()[i])
-            << "Can't infer input bounds for Func \"" << name()
-            << "\" using output Buffer \"" << dst[i].name()
-            << "\" because Buffer \"" << dst[i].name()
-            << "\" has type " << dst[i].type()
-            << ", but Func \"" << name()
-            << "\" has type " << func.output_types()[i] << ".\n";
-    }
-
-    // Update the address of the buffers we're realizing into
-    for (size_t i = 0; i < dst.size(); i++) {
-        arg_values[arg_values.size()-dst.size()+i] = dst[i].raw_buffer();
-    }
-
-    // Update the addresses of the image param args
-    Internal::debug(3) << image_param_args.size() << " image param args to set\n";
-    vector<buffer_t> dummy_buffers;
-    // We're going to be taking addresses of elements as we push_back,
-    // so reserve enough space to avoid reallocation.
-    dummy_buffers.reserve(image_param_args.size());
-    for (size_t i = 0; i < image_param_args.size(); i++) {
-        Internal::debug(3) << "Updating address for image param: " << image_param_args[i].second.name() << "\n";
-        Buffer b = image_param_args[i].second.get_buffer();
-        if (b.defined()) {
-            arg_values[image_param_args[i].first] = b.raw_buffer();
-        } else {
-            Internal::debug(1) << "Going to infer input size for param " << image_param_args[i].second.name() << "\n";
-            buffer_t buf;
-            memset(&buf, 0, sizeof(buffer_t));
-            dummy_buffers.push_back(buf);
-            arg_values[image_param_args[i].first] = &dummy_buffers[dummy_buffers.size()-1];
-        }
-    }
-
-    for (size_t i = 0; i < arg_values.size(); i++) {
-        Internal::debug(2) << "Arg " << i << " = " << arg_values[i] << " (" << *(void * const *)arg_values[i] << ")\n";
-        internal_assert(arg_values[i]) << "An argument to a jitted function is null.\n";
-    }
-
-    // Figure out which buffers to watch for changes
-    vector<const buffer_t *> tracked_buffers;
-    for (size_t i = 0; i < dummy_buffers.size(); i++) {
-        tracked_buffers.push_back(&dummy_buffers[i]);
-    }
-    for (size_t i = 0; i < dst.size(); i++) {
-        if (dst[i].host_ptr() == NULL) {
-            tracked_buffers.push_back(dst[i].raw_buffer());
-        }
-    }
-    vector<buffer_t> old_buffer(tracked_buffers.size());
-
-    const int max_iters = 16;
-    int iter = 0;
-
-    for (iter = 0; iter < max_iters; iter++) {
-        // Make a copy of the buffers we expect to be mutated
-        for (size_t j = 0; j < tracked_buffers.size(); j++) {
-            old_buffer[j] = *tracked_buffers[j];
-        }
-
-        int exit_status = 0;
-        #if WITH_JAVASCRIPT_V8
-        if (target.has_feature(Target::JavaScript)) {
-            // Sanitise the name of the generated function
-            string js_fn_name = name();
-            for (size_t i = 0; i < js_fn_name.size(); i++) {
-                if (!isalnum(js_fn_name[i])) {
-                    js_fn_name[i] = '_';
-                }
-            }
-
-            std::vector<std::pair<Argument, const void *> > js_args;
-            for (size_t i = 0; i < arg_types.size(); i++) {
-                js_args.push_back(std::make_pair(arg_types[i], arg_values[i]));
-            }
-
-            Internal::debug(2) << "Calling jitted JavaScript function " << js_fn_name << "\n";
-            std::vector<JITModule> extern_deps = make_externs_jit_module(target, externs_js);
-            exit_status = run_javascript(target, cached_javascript, js_fn_name, js_args, externs_js, extern_deps);
-            Internal::debug(2) << "Back from jitted JavaScript function. Exit status was " << exit_status << "\n";
-        } else
-        #endif
-        {
-            Internal::debug(2) << "Calling jitted function\n";
-            exit_status = compiled_module.argv_function()(&(arg_values[0]));
-            Internal::debug(2) << "Back from jitted function. Exit status was " << exit_status << "\n";
-        }
-
-        jit_context.report_if_error(exit_status);
-
-        Internal::debug(2) << "Back from jitted function\n";
-        bool changed = false;
-
-        // Check if there were any changed
-        for (size_t j = 0; j < tracked_buffers.size(); j++) {
-            if (memcmp(&old_buffer[j], tracked_buffers[j], sizeof(buffer_t))) {
-                changed = true;
-            }
-        }
-        if (!changed) {
-            break;
-        }
-    }
-
-    jit_context.finalize(0);
-
-    user_assert(iter < max_iters)
-        << "Inferring input bounds on Func \"" << name() << "\""
-        << " didn't converge after " << max_iters
-        << " iterations. There may be unsatisfiable constraints\n";
-
-    // Now allocate the resulting buffers
-    size_t j = 0;
-    for (size_t i = 0; i < image_param_args.size(); i++) {
-        Buffer b = image_param_args[i].second.get_buffer();
-        if (!b.defined()) {
-            buffer_t buf = dummy_buffers[j];
-
-            Internal::debug(1) << "Inferred bounds for " << image_param_args[i].second.name() << ": ("
-                               << buf.min[0] << ","
-                               << buf.min[1] << ","
-                               << buf.min[2] << ","
-                               << buf.min[3] << ")..("
-                               << buf.min[0] + buf.extent[0] << ","
-                               << buf.min[1] + buf.extent[1] << ","
-                               << buf.min[2] + buf.extent[2] << ","
-                               << buf.min[3] + buf.extent[3] << ")\n";
-
-            // Figure out how much memory to allocate for this buffer
-            size_t min_idx = 0, max_idx = 0;
-            for (int d = 0; d < 4; d++) {
-                if (buf.stride[d] > 0) {
-                    min_idx += buf.min[d] * buf.stride[d];
-                    max_idx += (buf.min[d] + buf.extent[d] - 1) * buf.stride[d];
-                } else {
-                    max_idx += buf.min[d] * buf.stride[d];
-                    min_idx += (buf.min[d] + buf.extent[d] - 1) * buf.stride[d];
-                }
-            }
-            size_t total_size = (max_idx - min_idx);
-            while (total_size & 0x1f) total_size++;
-
-            // Allocate enough memory with the right dimensionality.
-            Buffer buffer(image_param_args[i].second.type(), total_size,
-                          buf.extent[1] > 0 ? 1 : 0,
-                          buf.extent[2] > 0 ? 1 : 0,
-                          buf.extent[3] > 0 ? 1 : 0);
-
-            // Rewrite the buffer fields to match the ones returned
-            for (int d = 0; d < 4; d++) {
-                buffer.raw_buffer()->min[d] = buf.min[d];
-                buffer.raw_buffer()->stride[d] = buf.stride[d];
-                buffer.raw_buffer()->extent[d] = buf.extent[d];
-            }
-            j++;
-            image_param_args[i].second.set_buffer(buffer);
-        }
-    }
-}
-
-std::vector<JITModule> Func::make_externs_jit_module(const Target &target,
-                                                     std::map<std::string, JITExtern> &externs_in_out) {
-    std::vector<JITModule> result;
-
-    // Turn off JavaScript when compiling dependent Funcs so they are compiled to native.
-    Target no_js_target = target;
-    no_js_target.set_feature(Target::JavaScript, false);
-    no_js_target.set_feature(Target::JavaScript_V8, false);
-    no_js_target.set_feature(Target::JavaScript_SpiderMonkey, false);
-
-    // Externs that are Funcs get their own JITModule. All standalone functions are
-    // held in a single JITModule at the end of the list (if there are any).
-    JITModule free_standing_jit_externs;
-    for (std::map<std::string, JITExtern>::iterator iter = externs_in_out.begin();
-         iter != externs_in_out.end();
-         iter++) {
-        const JITExtern &jit_extern(iter->second);
-        if (iter->second.func != NULL) {
-            if (!jit_extern.func->compiled_module.compiled()) {
-                jit_extern.func->compile_jit(no_js_target, jit_extern.func_externs);
-            }
-            free_standing_jit_externs.add_dependency(iter->second.func->compiled_module);
-            free_standing_jit_externs.add_symbol_for_export(iter->first, iter->second.func->compiled_module.entrypoint_symbol());
-            iter->second.c_function = iter->second.func->compiled_module.entrypoint_symbol().address;
-            iter->second.is_void_return = false;
-            iter->second.ret_type = Int(32);
-            std::vector<Argument> args = iter->second.func->arg_types;
-            for (const Argument &arg : args) {
-                 ScalarOrBufferT arg_type_info;
-                 arg_type_info.is_buffer = arg.kind != Argument::InputScalar;
-                 if (!arg_type_info.is_buffer) {
-                   debug(0) << "Pushing scalar arg for " << iter->first << "\n";
-                     arg_type_info.scalar_type = arg.type;
-                 } else {
-                   debug(0) << "Pushing buffer arg for " << iter->first << "\n";
-                 }
-                 iter->second.arg_types.push_back(arg_type_info);
-            }
-            iter->second.func = NULL;
-        } else {
-            free_standing_jit_externs.add_extern_for_export(iter->first, jit_extern);
-        }
-    }
-    if (free_standing_jit_externs.compiled() || !free_standing_jit_externs.exports().empty()) {
-        result.push_back(free_standing_jit_externs);
-    }
-    return result;
-}
-
-void Func::compile_jit(const Target &target_arg,
-                        const std::map<std::string, JITExtern> &externs) {
-    user_assert(defined()) << "Can't jit-compile undefined Func.\n";
-
-    Target target(target_arg);
-    target.set_feature(Target::JIT);
-    target.set_feature(Target::UserContext);
-
-    lower(target);
-
-    // Infer arguments
-    InferArguments infer_args(name());
-    lowered.accept(&infer_args);
-
-    // For jitting, we always add jit_user_context,
-    // regardless of whether Target::UserContext is set.
-    Expr uc_expr = Internal::Variable::make(type_of<void*>(), jit_user_context.name(), jit_user_context);
-    uc_expr.accept(&infer_args);
-
-    arg_types = infer_args.arg_types;
-    arg_values = infer_args.arg_values;
-    arg_types = infer_args.arg_types;
-
-    for (int i = 0; i < func.outputs(); i++) {
-        string buffer_name = name();
-        if (func.outputs() > 1) {
-            buffer_name = buffer_name + '.' + std::to_string(i);
-        }
-        Type t = func.output_types()[i];
-        Argument me(buffer_name, Argument::OutputBuffer, t, dimensions());
-        infer_args.arg_types.push_back(me);
-        arg_types.push_back(me);
-        arg_values.push_back(NULL); // A spot to put the address of this output buffer
-    }
-    image_param_args = infer_args.image_param_args;
-
-    Internal::debug(2) << "Inferred argument list:\n";
-    for (size_t i = 0; i < infer_args.arg_types.size(); i++) {
-        Internal::debug(2) << infer_args.arg_types[i].name << ", "
-                           << infer_args.arg_types[i].type << ", "
-                           << infer_args.arg_types[i].is_buffer() << "\n";
-    }
-
-    // Sanitise the name of the generated function
-    string n = name();
-    for (size_t i = 0; i < n.size(); i++) {
-        if (!isalnum(n[i])) {
-            n[i] = '_';
-        }
-    }
-
-    if (target.has_feature(Target::JavaScript)) {
-        std::stringstream out(std::ios_base::out);
-        CodeGen_JavaScript cg(out);
-        cg.compile(lowered, n, infer_args.arg_types, vector<Buffer>());
-        cached_javascript = out.str();
-        if (debug::debug_level >= 3) {
-            ofstream js_debug((name() + ".js").c_str());
-            js_debug << cached_javascript;
-        }
-    } else {
-        // Make a module.
-        Module module(name(), target.with_feature(Target::JIT));
-        LoweredFunc lfn(n, infer_args.arg_types, lowered, LoweredFunc::External);
-        module.append(lfn);
-
-        if (debug::debug_level >= 3) {
-            compile_module_to_native(module, name() + ".bc", name() + ".s");
-            compile_module_to_text(module, name() + ".stmt");
-        }
-
-        std::map<std::string, JITExtern> lowered_externs = externs;
-        compiled_module = JITModule(module, lfn, make_externs_jit_module(target_arg, lowered_externs));
-    }
-=======
 const Internal::JITHandlers &Func::jit_handlers() {
     return pipeline().jit_handlers();
 }
@@ -2519,7 +1707,6 @@
 
 void Func::realize(Realization dst, const Target &target) {
     pipeline().realize(dst, target);
->>>>>>> 2dc0c472
 }
 
 void Func::infer_input_bounds(Buffer dst) {
@@ -2530,8 +1717,8 @@
     pipeline().infer_input_bounds(dst);
 }
 
-void *Func::compile_jit(const Target &target) {
-    return pipeline().compile_jit(target);
+void Func::compile_jit(const Target &target) {
+    pipeline().compile_jit(target);
 }
 
 EXPORT Var _("_");
