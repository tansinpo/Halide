--- conflicted
+++ resolved
@@ -12,26 +12,17 @@
 	$(MAKE) -C ../../cpp_bindings FImage.a
 	g++-4.6 bilateral_grid.cpp -I ../../cpp_bindings/ ../../cpp_bindings/FImage.a  -std=c++0x -o bilateral_grid  -lpthread -ldl
 
-<<<<<<< HEAD
-bilateral_grid.bc: bilateral_grid
+bilateral_grid.bc: bilateral_grid bilateral_grid.cpp
 	./bilateral_grid 8
-=======
-bilateral_grid.bc: bilateral_grid bilateral_grid.cpp
-	./bilateral_grid 16
->>>>>>> 5c13baba
 
 bilateral_grid.o: bilateral_grid.bc
 	opt -O3 bilateral_grid.bc | llc -O3 -filetype=obj -o bilateral_grid.o
 
 filter: bilateral_grid.o filter.cpp 
-<<<<<<< HEAD
-	g++-4.6 -Wall -Werror -std=c++0x filter.cpp bilateral_grid.o -lpng -lpthread -ldl -o filter  $(PNGFLAGS) $(CUDA_LFLAGS)
+	g++-4.6 -O3 -ffast-math -Wall -Werror -std=c++0x filter.cpp bilateral_grid.o -lpng -lpthread -ldl -o filter  $(PNGFLAGS) $(CUDA_LFLAGS)
 
 out.png: filter
 	./filter input.png out.png 0.1
-=======
-	g++-4.6 -O3 -ffast-math -Wall -Werror -std=c++0x filter.cpp bilateral_grid.o -lpng -o filter
->>>>>>> 5c13baba
 
 clean:
 	rm bilateral_grid bilateral_grid.o bilateral_grid.h bilateral_grid.bc filter